"""
MIT License

Copyright (c) 2024 Andrew Wang, Bryan Yang

Permission is hereby granted, free of charge, to any person obtaining a copy
of this software and associated documentation files (the "Software"), to deal
in the Software without restriction, including without limitation the rights
to use, copy, modify, merge, publish, distribute, sublicense, and/or sell
copies of the Software, and to permit persons to whom the Software is
furnished to do so, subject to the following conditions:

The above copyright notice and this permission notice shall be included in all
copies or substantial portions of the Software.

THE SOFTWARE IS PROVIDED "AS IS", WITHOUT WARRANTY OF ANY KIND, EXPRESS OR
IMPLIED, INCLUDING BUT NOT LIMITED TO THE WARRANTIES OF MERCHANTABILITY,
FITNESS FOR A PARTICULAR PURPOSE AND NONINFRINGEMENT. IN NO EVENT SHALL THE
AUTHORS OR COPYRIGHT HOLDERS BE LIABLE FOR ANY CLAIM, DAMAGES OR OTHER
LIABILITY, WHETHER IN AN ACTION OF CONTRACT, TORT OR OTHERWISE, ARISING FROM,
OUT OF OR IN CONNECTION WITH THE SOFTWARE OR THE USE OR OTHER DEALINGS IN THE
SOFTWARE.
"""
"""
Implement various controllers
"""
import numpy as np
import casadi as ca
import time, copy
import matplotlib.pyplot as plt 
from scipy import interpolate

from GPRegression import GPRegression

STATE_DIM = 7
INPUT_DIM = 2

class Controller:
    def __init__(self, veh_config, scene_config, control_config):
        self.veh_config = veh_config
        self.scene_config = scene_config
        self.control_config = control_config
        self.ctrl_period = None
        self.current_timestep = 0
        self.controller_type = "base"

    def computeControl(self, state, oppo_states, t):
        """
        Calculate next input (rear wheel commanded acceleration, derivative of steering angle) 
        """
        raise NotImplementedError("Inheritance not implemented correctly")

"""Sinusoidal steering with const acceleration (for debugging)"""
class SinusoidalController(Controller):
    def __init__(self,  veh_config, scene_config, control_config):
        super().__init__(veh_config, scene_config, control_config)
        self.ctrl_period = 1.0 / control_config["sine_ctrl_freq"]
        self.controller_type = "sinusoidal"

    def computeControl(self, state, oppo_states, t):
        """
        Calculate next input (rear wheel commanded acceleration, derivative of steering angle) 
        """
        w = self.control_config["omega"]
        self.current_timestep += 1
        return 2, w*np.pi/180*np.cos(w*t)

"""Constant velocity controller for trajectory following of track centerline"""
class ConstantVelocityController(Controller):
    def __init__(self,  veh_config, scene_config, control_config, v_ref=12):
        super().__init__(veh_config, scene_config, control_config)
        self.ctrl_period = 1.0 / control_config["pid_ctrl_freq"]
        self.v_ref = v_ref
        self.prev_v_error = 0
        self.total_v_error = 0
        self.delta_prev = 0
        self.prev_theta_error = 0
        self.total_theta_error = 0

        self.delta_error = 0
        self.prev_delta_error = 0
        self.total_delta_error = 0

        self.controller_type = "const_vel"

    def computeControl(self, state, oppo_states, t):
        """
        Calculate next input (rear wheel commanded acceleration, derivative of steering angle) 
        """

        """Unpack global config variables and current state variables"""
        if (state[3] < self.control_config["jumpstart_velo"]): # Handles weirdness at very low speeds (accelerates to small velo, then controller kicks in)
            return self.control_config["input_ub"]["accel"], 0
        accel, steering_rate = 0, 0
        s, ey, epsi = state[:3]
        track = self.scene_config["track"]
        dt = self.scene_config["dt"]
        lf, lr = self.veh_config["lf"], self.veh_config["lr"]
        k_v, k_theta, k_delta = self.control_config["k_v"], self.control_config["k_theta"], self.control_config["k_delta"]

        """Caclulate global position and expected track position/curvature"""
        global_state = track.CLtoGlobal(state)
        x, y, theta, vx, vy, w, delta = global_state
        track_position = track.getTrackPosition(s)
        x_track, y_track, theta_track = track_position
        kappa = track.getCurvature(s)

        """PID control for velocity with acceleration input with anti-windup"""
        v = np.linalg.norm([vx, vy])
        v_error = (self.v_ref - v) 
        accel = (k_v[0] * v_error) + (k_v[1] * self.total_v_error) + (k_v[2] * (v_error - self.prev_v_error))
        if (np.abs(accel) < self.veh_config["max_accel"]):
            self.total_v_error += v_error*dt
        self.prev_v_error = v_error
        accel = np.clip(accel, -self.veh_config["max_accel"], self.veh_config["max_accel"])

        """Pre-calculating heading theta error with overlap check"""
        theta_error = theta_track - theta
        if (theta_track > 13/14*np.pi and theta < 1/14*np.pi):
            theta_error -= 2*np.pi
        elif (theta_track < 1/14*np.pi and theta > 13/14*np.pi):
            theta_error += 2*np.pi

        """Pre-calculating steering delta error with overlap check"""
        beta = np.arcsin(lr * kappa)
        delta_des = np.arctan((lf+lr)/lr * np.tan(beta))
        delta_error = delta_des - delta
        if (delta_des > 13/14*np.pi and delta < 1/14*np.pi):
            delta_error -= 2*np.pi
        elif (delta_des < 1/14*np.pi and delta > 13/14*np.pi):
            delta_error += 2*np.pi
        
        """
        PID control for steering with steering rate input with anti-windup
        Switches between theta error and delta error based on ey
        """
        if (ey > 0 and theta_error < 0) or (ey < 0 and theta_error > 0):
            theta_dot = (k_theta[0] * theta_error) + (k_theta[1] * self.total_theta_error) + (k_theta[2] * (theta_error - self.prev_theta_error))
            if (np.abs(theta_dot) < self.veh_config["max_steer_rate"]):
                self.total_theta_error += theta_error*dt
            self.prev_theta_error = theta_error
            # print("theta_control", theta_dot)
            steering_rate = theta_dot
        else:
            delta_dot = (k_delta[0] * (delta_error)) + (k_delta[1] * self.total_delta_error) + (k_delta[2] * (delta_error - self.prev_delta_error))
            if (np.abs(delta_dot) < self.veh_config["max_steer_rate"]):
                self.total_delta_error += delta_error*dt
            self.prev_delta_error = delta_error
            # print("delta_control", delta_dot)
            steering_rate = delta_dot
        steering_rate = np.clip(steering_rate, -self.veh_config["max_steer_rate"], self.veh_config["max_steer_rate"])

        self.current_timestep += 1
        return accel, steering_rate
    
"""Try to exactly track nominal trajectory (for debugging)"""
class NominalOptimalController(Controller):
    def __init__(self,  veh_config, scene_config, control_config):
        super().__init__(veh_config, scene_config, control_config)
        unpack_file = np.load(control_config["raceline_filepath"])
        self.s_hist = unpack_file["s"]
        self.accel_hist = unpack_file["u_a"]
        self.ddelta_hist = unpack_file["u_s"]
        self.controller_type = "nom_opt"


    def computeControl(self, state, oppo_states, t):
        """
        Calculate next input (rear wheel commanded acceleration, derivative of steering angle) 
        """
        if (state[3] < self.control_config["jumpstart_velo"]): # Handles weirdness at very low speeds (accelerates to small velo, then controller kicks in)
            return self.control_config["input_ub"]["accel"], 0
        s, ey, epsi, vx_cl, vy_cl, w, delta = state
        total_len = self.scene_config["track"].total_len
        s = self.scene_config["track"].normalizeS(s)
        nearest_s_ind = np.where(s >= self.s_hist)[0][-1]
        self.current_timestep += 1
        return self.accel_hist[nearest_s_ind], self.ddelta_hist[nearest_s_ind]


"""MPC to track reference trajectory (based on https://github.com/MMehrez/MPC-and-MHE-implementation-in-MATLAB-using-Casadi/blob/master/workshop_github/Python_Implementation/mpc_code.py)"""
class MPCController(Controller):
    def __init__(self,  veh_config, scene_config, control_config):
        super().__init__(veh_config, scene_config, control_config)
        self.ctrl_period = 1.0 / control_config["opt_freq"]
        self.race_line = np.load(control_config["raceline_filepath"])
        self.race_line_mat = self.constructRaceLineMat(self.race_line)
        self.mpc_solver, self.solver_args = self.initSolver()
        self.warm_start = {}
        self.controller_type = "mpc"
        
    def constructRaceLineMat(self, raceline):
        """
        Unpack raceline dictionary object into matrix 
        Returns 10xN (0:time, 1-7: 7 curvilinear states, 8-9: 2 inputs)
        """
        race_line_mat = np.zeros((STATE_DIM+INPUT_DIM+1, self.race_line["t"].shape[0]))
        race_line_mat[0, :] = raceline["t"]
        race_line_mat[1, :] = raceline["s"]
        race_line_mat[2, :] = raceline["e_y"]
        race_line_mat[3, :] = raceline["e_psi"]
        race_line_mat[4, :] = raceline["v_long"]
        race_line_mat[5, :] = raceline["v_tran"]
        race_line_mat[6, :] = raceline["psidot"]
        race_line_mat[7, :] = raceline["delta"]
        race_line_mat[8, :] = raceline["u_a"]
        race_line_mat[9, :] = raceline["u_s"]
        
        return race_line_mat


    def initSolver(self):
        """ Initialize CasADi problem and solver for use at each iteration. Generalized for all MPC variants """
        T = self.control_config["T"]            # Prediction horizon
        freq = self.control_config["opt_freq"]  # Optimization Frequency
        N = int(T*freq)                         # Number of discretization steps

        # State symbolic variables
        s_ca = ca.SX.sym('s')
        ey_ca = ca.SX.sym('ey')
        epsi_ca = ca.SX.sym('epsi')
        vx_ca = ca.SX.sym('vx')
        vy_ca = ca.SX.sym('vy')
        omega_ca = ca.SX.sym('omega')
        delta_ca = ca.SX.sym('delta')
        states = ca.vertcat(
            s_ca,
            ey_ca,
            epsi_ca,
            vx_ca,
            vy_ca,
            omega_ca,
            delta_ca
        )

        # Input symbolic variables
        accel_ca = ca.SX.sym('accel')
        ddelta_ca = ca.SX.sym('ddelta')
        controls = ca.vertcat(
            accel_ca,
            ddelta_ca
        )

        # Matrix containing all states over all timesteps + 1 [7 x N+1]
        X = ca.SX.sym('X', STATE_DIM, N+1)

        # Matrix containing all control inputs over all timesteps [2 x N]
        U = ca.SX.sym('U', INPUT_DIM, N)

        # Initialize parameter matrix
        P, reference = self.initPmatrix()

        # Define dynamics function
        next_state, force_norm = self.casadiDynamics(states, accel_ca, ddelta_ca, reference[STATE_DIM])
        f = ca.Function('f', [states, controls, reference], [next_state]) # Maps states, controls, reference (for curvature) to next state
        force_fun = ca.Function('force_fun', [states, controls, reference], [force_norm])

        # Define state/input constraints
        lbx, ubx = self.configureInputConstraints()

        # Initialize constraints (g) bounds
        lbg, ubg = self.configureConstraints() # KEY: Assumes that lbg/ubg generated here matches order of g generated below

        # Define cost function
        final_st = X[:,-1]
        cost_fn = self.terminalCostFn(final_st, P[:,N]) # Terminal cost
        g_custom = ca.DM()
        g_custom = self.updateTerminalCustomConstraints(g_custom, final_st, P[:,N]) # Custom terminal constraints
        g = X[:,0] - P[:STATE_DIM,0] # Set initial state constraint
        g_maxforce = ca.DM()
        for k in range(N):
            st = X[:,k]
            st_next = X[:,k+1]
            con = U[:,k]
            ref = P[:,k]
            cost_fn += self.stageCostFn(st, con, ref)
            # Define dynamics equality constraint
            g = ca.vertcat(g, st_next - f(st, con, ref))
            g_maxforce = ca.vertcat(g_maxforce, force_fun(st, con, ref))
            g_custom = self.updateStageCustomConstraints(g_custom, st, con, ref)
        g = ca.vertcat(g, g_maxforce, g_custom)
        
        OPT_variables = ca.vertcat(
            X.reshape((-1,1)),
            U.reshape((-1,1))
        )

        # Configure NLP solver
        nlp_prob = {
            'f': cost_fn,
            'x': OPT_variables,
            'g': g, 
            'p': P
        }
        opts = {
            'ipopt': {
                'max_iter': 2000,
                'max_wall_time': 20, #s
                'print_level': 0,
                'acceptable_tol': 1e-8,
                'acceptable_obj_change_tol': 1e-6
            },
            'print_time': 0
        }
        solver_args = {
            'lbg': lbg,  # constraints lower bound
            'ubg': ubg,  # constraints upper bound
            'lbx': lbx,  # states/input lower bound
            'ubx': ubx   # states/input upper bound
        }
        solver = ca.nlpsol('solver', 'ipopt', nlp_prob, opts)

        return solver, solver_args

    def stageCostFn(self, st, con, ref, opp=None):  
        """ Define stage cost (penalize state and input deviations from reference) """
        # Construct state cost matrix
        k_s = self.control_config["opt_k_s"]
        k_ey = self.control_config["opt_k_ey"]
        k_epsi = self.control_config["opt_k_epsi"]
        k_vx = self.control_config["opt_k_vx"]
        k_vy = self.control_config["opt_k_vy"]
        k_omega = self.control_config["opt_k_omega"]
        k_delta = self.control_config["opt_k_delta"]
        Q = ca.diagcat(k_s, k_ey, k_epsi, k_vx, k_vy, k_omega, k_delta)

        # Construct input cost matrix
        k_ua = self.control_config["opt_k_ua"]
        k_us = self.control_config["opt_k_us"]
        R = ca.diagcat(k_ua, k_us)

        k_ddelta = self.control_config["opt_k_ddelta"]

        return (st - ref[:STATE_DIM]).T @ Q @ (st - ref[:STATE_DIM]) + \
               (con - ref[-INPUT_DIM:]).T @ R @ (con - ref[-INPUT_DIM:]) + \
               con[-1].T @ k_ddelta @ con[-1]
               

    def terminalCostFn(self, final_st, ref, opp=None): 
        """ Define terminal cost (penalize deviation from terminal state in reference trajectory), 
            currently the same cost weight as every other time step  """ 
        # Construct state cost matrix
        k_s = self.control_config["opt_k_s"]
        k_ey = self.control_config["opt_k_ey"]
        k_epsi = self.control_config["opt_k_epsi"]
        k_vx = self.control_config["opt_k_vx"]
        k_vy = self.control_config["opt_k_vy"]
        k_omega = self.control_config["opt_k_omega"]
        k_delta = self.control_config["opt_k_delta"]
        Q = ca.diagcat(k_s, k_ey, k_epsi, k_vx, k_vy, k_omega, k_delta)

        return (final_st - ref[:STATE_DIM]).T @ Q @ (final_st - ref[:STATE_DIM])

    def configureInputConstraints(self):
        T = self.control_config["T"]            # Prediction horizon
        freq = self.control_config["opt_freq"]  # Optimization Frequency
        N = int(T*freq)                         # Number of discretization steps

        # Define state constraints
        lbx = ca.DM.zeros((STATE_DIM*(N+1) + INPUT_DIM*N, 1))
        ubx = ca.DM.zeros((STATE_DIM*(N+1) + INPUT_DIM*N, 1))
        lbx[0 : STATE_DIM*(N+1) : STATE_DIM] = self.control_config["states_lb"]["s"]
        lbx[1 : STATE_DIM*(N+1) : STATE_DIM] = self.control_config["states_lb"]["ey"]
        lbx[2 : STATE_DIM*(N+1) : STATE_DIM] = self.control_config["states_lb"]["epsi"]
        lbx[3 : STATE_DIM*(N+1) : STATE_DIM] = self.control_config["states_lb"]["vx"]
        lbx[4 : STATE_DIM*(N+1) : STATE_DIM] = self.control_config["states_lb"]["vy"]
        lbx[5 : STATE_DIM*(N+1) : STATE_DIM] = self.control_config["states_lb"]["omega"]
        lbx[6 : STATE_DIM*(N+1) : STATE_DIM] = self.control_config["states_lb"]["delta"]
        ubx[0 : STATE_DIM*(N+1) : STATE_DIM] = self.control_config["states_ub"]["s"]
        ubx[1 : STATE_DIM*(N+1) : STATE_DIM] = self.control_config["states_ub"]["ey"]
        ubx[2 : STATE_DIM*(N+1) : STATE_DIM] = self.control_config["states_ub"]["epsi"]
        ubx[3 : STATE_DIM*(N+1) : STATE_DIM] = self.control_config["states_ub"]["vx"]
        ubx[4 : STATE_DIM*(N+1) : STATE_DIM] = self.control_config["states_ub"]["vy"]
        ubx[5 : STATE_DIM*(N+1) : STATE_DIM] = self.control_config["states_ub"]["omega"]
        ubx[6 : STATE_DIM*(N+1) : STATE_DIM] = self.control_config["states_ub"]["delta"]

        # Define input constraints
        lbx[STATE_DIM*(N+1) : : INPUT_DIM] = self.control_config["input_lb"]["accel"]
        lbx[STATE_DIM*(N+1) + 1 : : INPUT_DIM] = self.control_config["input_lb"]["ddelta"]
        ubx[STATE_DIM*(N+1) : : INPUT_DIM] = self.control_config["input_ub"]["accel"]
        ubx[STATE_DIM*(N+1) + 1 : : INPUT_DIM] = self.control_config["input_ub"]["ddelta"]

        return lbx, ubx

    def configureConstraints(self):
        """ Configure constraints upper and lower bounds (assumes consistent with updateStageCustomConstraints) """
        T = self.control_config["T"]            # Prediction horizon
        freq = self.control_config["opt_freq"]  # Optimization Frequency
        N = int(T*freq)                         # Number of discretization steps

        lbg = ca.DM.zeros((STATE_DIM*(N+1) + (N), 1)) # N+1 dynamics constraints, N force constraints
        ubg = ca.DM.zeros((STATE_DIM*(N+1) + (N), 1))
        ubg[-(N):] = self.veh_config["downforce_coeff"] * self.veh_config["m"] * 9.81 # Max force constraint

        return lbg, ubg

    def updateStageCustomConstraints(self, g_custom, st, con, ref):
        """ Placeholder for subclasses to add additional stagewise constraints """
        return g_custom

    def updateTerminalCustomConstraints(self, g_custom, final_st, ref):
        """ Placeholder for subclasses to add additional terminal constraints """
        return g_custom

    def initPmatrix(self):
        """ 
        Initialize Matrix containing initial state, reference states/inputs, and curvature over all timesteps [10 x N]
        First column is initial state/curvature with zeros for inputs, rest of columns are reference state+curvature+input
        Column = [s, ey, epsi, vx, vy, omega, delta, kappa, accel, ddelta]
        """
        T = self.control_config["T"]            # Prediction horizon
        freq = self.control_config["opt_freq"]  # Optimization Frequency
        N = int(T*freq)                         # Number of discretization steps

        # Reference symbolic variables
        s_ref_ca = ca.SX.sym('s_ref')
        ey_ref_ca = ca.SX.sym('ey_ref')
        epsi_ref_ca = ca.SX.sym('epsi_ref')
        vx_ref_ca = ca.SX.sym('vx_ref')
        vy_ref_ca = ca.SX.sym('vy_ref')
        omega_ref_ca = ca.SX.sym('omega_ref')
        delta_ref_ca = ca.SX.sym('delta_ref')
        kappa_ref_ca = ca.SX.sym('kappa_ref')
        accel_ref_ca = ca.SX.sym('accel_ref')
        ddelta_ref_ca = ca.SX.sym('ddelta_ref')
        reference = ca.vertcat(
            s_ref_ca,
            ey_ref_ca,
            epsi_ref_ca,
            vx_ref_ca,
            vy_ref_ca,
            omega_ref_ca,
            delta_ref_ca,
            kappa_ref_ca,
            accel_ref_ca,
            ddelta_ref_ca
        )

        return ca.SX.sym('P', STATE_DIM+INPUT_DIM+1, N+1), reference

    def constructPmatrix(self, state, ref_traj, oppo_states):
        """ Initialize params (reference trajectory states/inputs, curvature) """
        track = self.scene_config["track"]
        curvature = track.getCurvature(ref_traj[0,:])

        state_ref = np.hstack((state.reshape((STATE_DIM,1)), ref_traj[:STATE_DIM,1:]))
        P_mat = np.vstack((state_ref, curvature, ref_traj[STATE_DIM:]))
        return P_mat

    def casadiDynamics(self, x, accel, delta_dot, kappa):
        """ Steps forward dynamics of vehicle one discrete timestep for CasADi symbolic vars """
        # Expands state variable and precalculates sin/cos
        s, ey, epsi, vx, vy, omega, delta = [x[i] for i in range(STATE_DIM)]
        sin_epsi, cos_epsi = ca.sin(epsi), ca.cos(epsi)
        sin_delta, cos_delta = ca.sin(delta), ca.cos(delta)

        # Expand scene and vehicle config variables
        dt = self.ctrl_period
        m = self.veh_config["m"]
        Iz = self.veh_config["Iz"]
        lf = self.veh_config["lf"]
        lr = self.veh_config["lr"]
        c = self.veh_config["c"]
        rho = 1.225
        Cd = self.veh_config["Cd"]
        SA = self.veh_config["SA"]
        eps = 1e-6 # Avoid divide by 0

        alpha_f = delta - ca.atan2((vy + lf*omega), (vx+eps))
        alpha_r = -ca.atan2((vy - lr*omega), (vx+eps))

        # Calculate various forces 
        Fxf, Fxr = 0, m*accel
        Fyf, Fyr = c*alpha_f, c*alpha_r
        Fd = 0.5 * rho * SA * Cd * vx**2

        # Calculate x_dot components from dynamics equations
        s_dot = (vx*cos_epsi - vy*sin_epsi) / (1 - ey * kappa)
        ey_dot = vx*sin_epsi + vy*cos_epsi
        epsi_dot = omega - kappa*s_dot
        vx_dot = 1/m * (Fxr - Fd - Fyf*sin_delta + m*vy*omega)
        vy_dot = 1/m * (Fyr + Fyf*cos_delta - m*vx*omega)
        omega_dot = 1/Iz * (lf*Fyf*cos_delta - lr*Fyr)

        # Propogate state variable forwards one timestep with Euler step
        x_dot = ca.vertcat(s_dot, ey_dot, epsi_dot, vx_dot, vy_dot, omega_dot, delta_dot)
        x_new = x + x_dot*dt
        force_norm = ca.norm_2(ca.vertcat(Fxr, Fyf, Fyr)) # Assume Fxf = 0
        return x_new, force_norm

    def getRefTrajectory(self, s0, delta_t):
        """
        s0: Current longitudinal position
        delta_t: Monotonically increasing vector of time intervals (starting from 0) that we 
           want to evaluate reference trajectory for (eg [0, 0.25, 0.5])
        """
        ref_traj = np.zeros((STATE_DIM+INPUT_DIM, delta_t.shape[0]))

        # Find closest point on reference trajectory and corresponding time
        track = self.scene_config["track"]
        s0_mult = np.floor_divide(s0, track.total_len) # Number of laps already completed
        s0 = track.normalizeS(s0)
        s_hist = self.race_line_mat[1,:]
        closest_t = np.interp(s0, s_hist, self.race_line_mat[0,:])

        # Shift delta t based on closest current time
        t_hist = closest_t + delta_t
        t_hist_mult = np.floor_divide(t_hist, self.race_line_mat[0, -1]) # Indicates whether lap completed in the middle of horizon
        t_hist = np.mod(t_hist, self.race_line_mat[0, -1])
        
        for i in range(ref_traj.shape[0]):
            ref_traj[i,:] = np.interp(t_hist, self.race_line_mat[0,:], self.race_line_mat[i+1,:])
        ref_traj[0,:] += track.total_len * (t_hist_mult + s0_mult) # Add lap multiples back, so s monotonically increases

        return t_hist, ref_traj

    def getWarmStart(self, x_opt, u_opt):
        """ Shifts optimized x, u by one timestep, leaving first column of warm_start_x as zero to fill with true x0 """
        warm_start_x = np.zeros(x_opt.shape)
        warm_start_x[:,1:-1] = x_opt[:,2:] 
        warm_start_x[:,-1] = x_opt[:,-1]

        warm_start_u = np.zeros(u_opt.shape)
        warm_start_u[:,:-1] = u_opt[:,1:]
        warm_start_u[:,-1] = u_opt[:,-1]

        return warm_start_x, warm_start_u

    def computeControl(self, state, oppo_states, t):
        """
        Calculate next input (rear wheel commanded acceleration, derivative of steering angle) 
        """
        t = time.time()
        if (state[3] < self.control_config["jumpstart_velo"]): # Handles weirdness at very low speeds (accelerates to small velo, then controller kicks in)
            return self.control_config["input_ub"]["accel"], 0
        T = self.control_config["T"]
        freq = self.control_config["opt_freq"]
        dt = 1.0/freq                    
        delta_t = np.arange(0, T+dt, dt)
        N = int(T*freq)
        # state[0] = self.scene_config["track"].normalizeS(state[0])
        t_hist, ref_traj = self.getRefTrajectory(state[0], delta_t) # s, ey, epsi, vx, vy, omega, delta, accel, ddelta

        # Initialize params
        P_mat = self.constructPmatrix(state, ref_traj, oppo_states)
        self.solver_args['p'] = ca.DM(P_mat)

        if not self.warm_start: # At first iteration, reference is our best warm start
            # np.random.seed(0)
            # X0 = ca.DM(np.hstack((state.reshape((-1,1)), state.reshape((-1,1)) + 0.01*np.random.randn(STATE_DIM, N))))
            X0 = ca.DM(np.tile(state.reshape((-1,1)), N+1))
            # X0 = ca.DM(np.hstack((state.reshape((-1,1)), ref_traj[:STATE_DIM, 1:])))
            # X0 = ca.DM(ref_traj[:STATE_DIM])
            
            u0 = ca.DM(ref_traj[-INPUT_DIM:, :-1])
            # u0 = ca.DM.zeros((INPUT_DIM, N)) + 0.1
            # print("Warm",X0[:,:3])
        else:
            X0 = ca.DM(self.warm_start["X0"])
            u0 = ca.DM(self.warm_start["u0"])

        # u0[0,:] = -10

        self.solver_args['x0'] = ca.vertcat(
            ca.reshape(X0, STATE_DIM*(N+1), 1),
            ca.reshape(u0, INPUT_DIM*N, 1)
        )

        sol = self.mpc_solver(
            x0=self.solver_args['x0'],
            lbx=self.solver_args['lbx'],
            ubx=self.solver_args['ubx'],
            lbg=self.solver_args['lbg'],
            ubg=self.solver_args['ubg'],
            p=self.solver_args['p']
        )

        x_opt = np.array(ca.reshape(sol['x'][: STATE_DIM * (N+1)], STATE_DIM, N+1))
        u_opt = np.array(ca.reshape(sol['x'][STATE_DIM * (N + 1):], INPUT_DIM, N))

        self.warm_start["X0"], self.warm_start["u0"] = self.getWarmStart(x_opt, u_opt)

        if not self.mpc_solver.stats()["success"]:
            print("=== FAILED:", self.mpc_solver.stats()["return_status"], sol['g'].shape)
            # print("State", state)
            # print("Oppo", oppo_states)
            
            # print(sol['g'][-(N+1):])
            # print(x_opt[0,:]+sol['g'][-(N+1):])
            # plt.figure()
            # plt.plot(sol['g'])
            # plt.plot(self.solver_args['lbg'])
            # plt.plot(self.solver_args['ubg'])
            # plt.legend(["g", "lbg", "ubg"])
        # self.lookUnderTheHood(x_opt, u_opt, ref_traj)


        print("Compute Time", time.time()-t)
        self.current_timestep += 1
        return u_opt[0, 0], u_opt[1, 0]

    def lookUnderTheHood(self, x_opt, u_opt, ref_traj):
        """ Plot optimized trajectory compared to reference, for debugging """
        titles = ["s", "ey", "epsi", "vx", "vy", "omega", "delta", "accel", "delta_dot"]
        plt.figure(0, figsize=(15,8))

        for i in range(7):
            plt.subplot(3,3,i+1)
            plt.plot(np.array(x_opt[i,:]).squeeze())
            plt.plot(ref_traj[i,:])
            plt.title(titles[i])
        for i in range(7,9):
            plt.subplot(3,3,i+1)
            plt.plot(u_opt[i-7,:])
            plt.title(titles[i])
            plt.plot(ref_traj[i,:])
        
        if self.controller_type == "safe_mpc":
            plt.figure()
            plt.plot("Projected opponent trajectory")
            plt.scatter(self.gp_pred_hist[self.current_timestep+1, 0, 0], self.gp_pred_hist[self.current_timestep+1,0,1])
        plt.show()



        a = input("Continue? ")
        if (a == 'n'):
            exit()


class AdversarialMPCController(MPCController):
    def __init__(self,  veh_config, scene_config, control_config):
        super().__init__(veh_config, scene_config, control_config)
        self.controller_type = "adv_mpc"


    def initPmatrix(self):
        """
        Matrix containing initial state, reference states/inputs, curvature, and nearest opponent ey position over all timesteps [11 x N+1]
        First column is initial state/curvature with zeros for inputs, rest of columns are reference state+curvature+input
        Column = [s, ey, epsi, vx, vy, omega, delta, kappa, *opponent ey*, accel, ddelta]
        """
        T = self.control_config["T"]            # Prediction horizon
        freq = self.control_config["opt_freq"]  # Optimization Frequency
        N = int(T*freq)                         # Number of discretization steps

        # Reference symbolic variables
        s_ref_ca = ca.SX.sym('s_ref')
        ey_ref_ca = ca.SX.sym('ey_ref')
        epsi_ref_ca = ca.SX.sym('epsi_ref')
        vx_ref_ca = ca.SX.sym('vx_ref')
        vy_ref_ca = ca.SX.sym('vy_ref')
        omega_ref_ca = ca.SX.sym('omega_ref')
        delta_ref_ca = ca.SX.sym('delta_ref')
        kappa_ref_ca = ca.SX.sym('kappa_ref')
        oppo_ey_ref_ca = ca.SX.sym('oppo_ey_ref')
        accel_ref_ca = ca.SX.sym('accel_ref')
        ddelta_ref_ca = ca.SX.sym('ddelta_ref')
        reference = ca.vertcat(
            s_ref_ca,
            ey_ref_ca,
            epsi_ref_ca,
            vx_ref_ca,
            vy_ref_ca,
            omega_ref_ca,
            delta_ref_ca,
            kappa_ref_ca,
            oppo_ey_ref_ca,
            accel_ref_ca,
            ddelta_ref_ca
        )

        return ca.SX.sym('P', STATE_DIM+INPUT_DIM+1+1, N+1), reference

    def constructPmatrix(self, state, ref_traj, oppo_states):
        """ Initialize params (reference trajectory states/inputs, curvature, *nearest opponent ey*) """
        track = self.scene_config["track"]
        curvature = track.getCurvature(ref_traj[0,:])
        min_sdist = self.control_config["adversary_dist"]
        state_ref = np.hstack((state.reshape((STATE_DIM,1)), ref_traj[:STATE_DIM,1:]))

        oppo_ey = state_ref[1,:] # If no adversary close, this becomes another ey tracking error term (becomes equivalent to vanilla MPC)
        for agent_ID in oppo_states:
            opp_state = oppo_states[agent_ID]
            opp_s, s = opp_state[0], state[0]
            ds = track.signedSDist(s, opp_s)
            if ds > 0 and np.abs(ds) < min_sdist:
                oppo_ey = opp_state[1] * np.ones((1,ref_traj.shape[1]))
                min_sdist = ds


        P_mat = np.vstack((state_ref, curvature, oppo_ey, ref_traj[STATE_DIM:]))
        return P_mat

    def stageCostFn(self, st, con, ref, opp=None):  
        """ Define stage cost for modularity (adds cost term to block nearest opponent behind) """
        # Construct state cost matrix
        k_s = self.control_config["opt_k_s"]
        k_ey = self.control_config["adv_opt_k_ey"]
        k_epsi = self.control_config["opt_k_epsi"]
        k_vx = self.control_config["opt_k_vx"]
        k_vy = self.control_config["opt_k_vy"]
        k_omega = self.control_config["opt_k_omega"]
        k_delta = self.control_config["opt_k_delta"]
        Q = ca.diagcat(k_s, k_ey, k_epsi, k_vx, k_vy, k_omega, k_delta)

        # Construct input cost matrix
        k_ua = self.control_config["opt_k_ua"]
        k_us = self.control_config["opt_k_us"]
        R = ca.diagcat(k_ua, k_us)

        k_ddelta = self.control_config["opt_k_ddelta"]

        # Construct adversarial behavior cost matrix (work to block cars behind)
        k_ey_diff = self.control_config["k_ey_diff"]

        return (st - ref[:STATE_DIM]).T @ Q @ (st - ref[:STATE_DIM]) + \
               (con - ref[-INPUT_DIM:]).T @ R @ (con - ref[-INPUT_DIM:]) +  \
               con[-1].T @ k_ddelta @ con[-1] + \
               (st[1] - ref[STATE_DIM+1]).T @ k_ey_diff @ (st[1] - ref[STATE_DIM+1])

    def terminalCostFn(self, final_st, ref, opp=None): 
        """ Define terminal cost for modularity (adds cost term to block nearest opponent behind)""" 
        # Construct state cost matrix
        k_s = self.control_config["opt_k_s"]
        k_ey = self.control_config["adv_opt_k_ey"]
        k_epsi = self.control_config["opt_k_epsi"]
        k_vx = self.control_config["opt_k_vx"]
        k_vy = self.control_config["opt_k_vy"]
        k_omega = self.control_config["opt_k_omega"]
        k_delta = self.control_config["opt_k_delta"]
        Q = ca.diagcat(k_s, k_ey, k_epsi, k_vx, k_vy, k_omega, k_delta)

        # Construct adversarial behavior cost matrix (work to block cars behind)
        k_ey_diff = self.control_config["k_ey_diff"]

        return (final_st - ref[:STATE_DIM]).T @ Q @ (final_st - ref[:STATE_DIM]) + \
               (final_st[1] - ref[STATE_DIM+1]).T @ k_ey_diff @ (final_st[1] - ref[STATE_DIM+1])

    def configureInputConstraints(self):
        """ Configure input constraints with lower vx max for velocity handicap """
        T = self.control_config["T"]            # Prediction horizon
        freq = self.control_config["opt_freq"]  # Optimization Frequency
        N = int(T*freq)                         # Number of discretization steps

        # print("Handicap ")
        # Define state constraints
        lbx = ca.DM.zeros((STATE_DIM*(N+1) + INPUT_DIM*N, 1))
        ubx = ca.DM.zeros((STATE_DIM*(N+1) + INPUT_DIM*N, 1))
        lbx[0 : STATE_DIM*(N+1) : STATE_DIM] = self.control_config["slow_states_lb"]["s"]
        lbx[1 : STATE_DIM*(N+1) : STATE_DIM] = self.control_config["slow_states_lb"]["ey"]
        lbx[2 : STATE_DIM*(N+1) : STATE_DIM] = self.control_config["slow_states_lb"]["epsi"]
        lbx[3 : STATE_DIM*(N+1) : STATE_DIM] = self.control_config["slow_states_lb"]["vx"]
        lbx[4 : STATE_DIM*(N+1) : STATE_DIM] = self.control_config["slow_states_lb"]["vy"]
        lbx[5 : STATE_DIM*(N+1) : STATE_DIM] = self.control_config["slow_states_lb"]["omega"]
        lbx[6 : STATE_DIM*(N+1) : STATE_DIM] = self.control_config["slow_states_lb"]["delta"]
        ubx[0 : STATE_DIM*(N+1) : STATE_DIM] = self.control_config["slow_states_ub"]["s"]
        ubx[1 : STATE_DIM*(N+1) : STATE_DIM] = self.control_config["slow_states_ub"]["ey"]
        ubx[2 : STATE_DIM*(N+1) : STATE_DIM] = self.control_config["slow_states_ub"]["epsi"]
        ubx[3 : STATE_DIM*(N+1) : STATE_DIM] = self.control_config["slow_states_ub"]["vx"]
        ubx[4 : STATE_DIM*(N+1) : STATE_DIM] = self.control_config["slow_states_ub"]["vy"]
        ubx[5 : STATE_DIM*(N+1) : STATE_DIM] = self.control_config["slow_states_ub"]["omega"]
        ubx[6 : STATE_DIM*(N+1) : STATE_DIM] = self.control_config["slow_states_ub"]["delta"]

        # Define input constraints
        lbx[STATE_DIM*(N+1) : : INPUT_DIM] = self.control_config["slow_input_lb"]["accel"]
        lbx[STATE_DIM*(N+1) + 1 : : INPUT_DIM] = self.control_config["slow_input_lb"]["ddelta"]
        ubx[STATE_DIM*(N+1) : : INPUT_DIM] = self.control_config["slow_input_ub"]["accel"]
        ubx[STATE_DIM*(N+1) + 1 : : INPUT_DIM] = self.control_config["slow_input_ub"]["ddelta"]

        return lbx, ubx





class SafeMPCController(MPCController):
    def __init__(self,  veh_config, scene_config, control_config):
        super().__init__(veh_config, scene_config, control_config)
        self.GP_config = control_config["GP_config"]
        self.gpr_short = GPRegression(self.GP_config, self.scene_config)
        self.gpr_long = GPRegression(self.GP_config, self.scene_config)
        self.gpr_short.importGP("gp_models/ADV_handicap/model_5k_150_2-0_ADV.pkl")
        self.gpr_long.importGP("gp_models/ADV_handicap/model_5k_250_3-0_ADV.pkl")
        # self.gpr_short.importGP("gp_models/new/model_2700_110_2-0_ADV.pkl")
        # self.gpr_long.importGP("gp_models/new/model_5k_250_3-0_ADV.pkl")

        self.controller_type = "safe_mpc"
        self.initGPHist()

    def assignGPPredPatch(self, patchDict):
        self.patchDict = patchDict

    def initGPHist(self):
        sim_time = self.scene_config["sim_time"]
        self.dt = self.scene_config["dt"]
        timesteps = int(sim_time / self.dt)
        T = self.control_config["T"]            # Prediction horizon
        freq = self.control_config["opt_freq"]  # Optimization Frequency
        N = int(T*freq)                         # Number of discretization steps

        max_number_opponents = self.control_config["safe_opt_max_num_opponents"]
        self.gp_pred_hist = np.zeros((timesteps, max_number_opponents, 2, N+1))
        self.agentID2ind = {}
        self.current_timestep = 0

    def initPmatrix(self):
        """
        Matrix containing initial state, reference states/inputs, curvature, and nearest max_num_opponents opponent (s,ey) over all timesteps [11 x N+1]
        If less than max_number_opponents, we will assume we set the position of other entries to infinity distance, to not affect the optimization
        First column is initial state/curvature/opponent ey with zeros for inputs, rest of columns are reference state+curvature+input
        Column = [s, ey, epsi, vx, vy, omega, delta, kappa, opp1 s, opp1 ey, opp2 s, opp2 ey, ... , accel, ddelta]
        """
        max_num_opponents = self.control_config["safe_opt_max_num_opponents"]
        T = self.control_config["T"]            # Prediction horizon
        freq = self.control_config["opt_freq"]  # Optimization Frequency
        N = int(T*freq)                         # Number of discretization steps

        # Reference symbolic variables
        s_ref_ca = ca.SX.sym('s_ref')
        ey_ref_ca = ca.SX.sym('ey_ref')
        epsi_ref_ca = ca.SX.sym('epsi_ref')
        vx_ref_ca = ca.SX.sym('vx_ref')
        vy_ref_ca = ca.SX.sym('vy_ref')
        omega_ref_ca = ca.SX.sym('omega_ref')
        delta_ref_ca = ca.SX.sym('delta_ref')
        kappa_ref_ca = ca.SX.sym('kappa_ref')
        oppo_pos_ca = ca.SX.sym('oppo_pos', max_num_opponents*2, 1)
        oppo_ey_ref_ca = ca.SX.sym('oppo_ey_ref')
        accel_ref_ca = ca.SX.sym('accel_ref')
        ddelta_ref_ca = ca.SX.sym('ddelta_ref')
        reference = ca.vertcat(
            s_ref_ca,
            ey_ref_ca,
            epsi_ref_ca,
            vx_ref_ca,
            vy_ref_ca,
            omega_ref_ca,
            delta_ref_ca,
            kappa_ref_ca,
            oppo_pos_ca,
            accel_ref_ca,
            ddelta_ref_ca
        )

        return ca.SX.sym('P', STATE_DIM+INPUT_DIM+1+(2*max_num_opponents), N+1), reference

    def constructPmatrix(self, state, ref_traj, oppo_states):
        """ Initialize params (reference trajectory states/inputs, curvature, *nearest opponent states*) """
        track = self.scene_config["track"]
        curvature = track.getCurvature(ref_traj[0,:])

        T = self.control_config["T"]
        freq = self.control_config["opt_freq"]
        dt = 1.0/freq  

        # Find positions of all agents close enough to consider for safety (up to max_num_opponents agents)
        max_safe_opp_dist = self.control_config["safe_opt_max_opp_dist"]
        max_num_opponents = self.control_config["safe_opt_max_num_opponents"]
        oppo_pos_mat = max_safe_opp_dist*100 * np.ones((max_num_opponents*2, ref_traj.shape[1])) # Initialize (s,ey) to very far away by default to not affect opt
        opp_pos = np.zeros((2, len(oppo_states)))
        # opp_future_pos = np.zeros((2, len(oppo_states)))
        opp_future_pos_2s = np.zeros((2, len(oppo_states)))
        opp_future_pos_3s = np.zeros((2, len(oppo_states)))
        # Iterate through to unpack oppo_states into a numpy array
        ordered_agent_ID = []
        i = 0
        for agent_ID in oppo_states:
            opp_state = oppo_states[agent_ID]
            # future_opp_state = self.inferIntentGP(state, opp_state)
            # opp_future_pos[:,i] = future_opp_state[:2]

            future_opp_state_2s, future_opp_state_3s = self.inferIntentGP(state, opp_state)
            opp_future_pos_2s[:,i] = future_opp_state_2s[:2]
            opp_future_pos_3s[:,i] = future_opp_state_3s[:2]
            opp_pos[:,i] = opp_state[:2]
            ordered_agent_ID.append(agent_ID)
            i += 1
        if len(oppo_states) <= max_num_opponents: # Less opponents than max, so add them all if close enough
            smallInd = np.arange(0, len(oppo_states), 1)
        else: # Need to look through and find the closest max_num_opponents agents that fulfill criteria to be considered
            smallInd = np.argpartition(opp_future_pos[0,:] - state[0], max_num_opponents)[:max_num_opponents]
        # Loop through and add all positions if close enough
        counter = 0
        for ind in smallInd:
            agent_ID = ordered_agent_ID[ind]
            opp_position = opp_pos[:, ind]
            # future_opp_position = opp_future_pos[:, ind]
            # curr_opp_s, future_opp_s, s = opp_position[0], future_opp_position[0], state[0]

            future_opp_position_2s = opp_future_pos_2s[:, ind]
            future_opp_position_3s = opp_future_pos_3s[:, ind]
            curr_opp_s, future_opp_2s_s, future_opp_3s_s, s = opp_position[0], future_opp_position_2s[0], future_opp_position_3s[0], state[0]

            ds_curr = track.signedSDist(s, curr_opp_s)
            # ds_future = track.signedSDist(s, future_opp_s)
            ds_future = track.signedSDist(s, future_opp_3s_s)
            if np.abs(ds_curr)<max_safe_opp_dist or (np.sign(ds_curr) != np.sign(ds_future)):
                # Accounts for (1) current opp state unsafe, (2) curr/future state safe, BUT crosses ds=0 in between)
                # Add trajectory to be considered, interpolating between current and future opponent (s,ey)
                interp_s = interpolate.interp1d(np.array([0, 2, 3]),
                                                np.array([opp_position[0], future_opp_position_2s[0], future_opp_position_3s[0]]),
                                                kind = 'quadratic')
                interp_ey = interpolate.interp1d(np.array([0, 2, 3]),
                                                np.array([opp_position[1], future_opp_position_2s[1], future_opp_position_3s[1]]),
                                                kind = 'quadratic')
                oppo_pos_mat[2*counter,:] = interp_s(np.arange(0, T+dt, dt))
                oppo_pos_mat[2*counter+1,:] = interp_ey(np.arange(0, T+dt, dt))
                # print(opp_position)
                # print(future_opp_position_2s)
                # print(future_opp_position_3s)
                # plt.plot(oppo_pos_mat[2*counter,:])
                # plt.plot(oppo_pos_mat[2*counter+1,:])
                # plt.show()
                # exit()
                # np.linspace(opp_position, future_opp_position, ref_traj.shape[1]).T
                if agent_ID not in self.agentID2ind:
                    if not self.agentID2ind:
                        self.agentID2ind[agent_ID] = 0
                    else:
                        self.agentID2ind[agent_ID] = 1+np.max([self.agentID2ind[key] for key in self.agentID2ind])
                hist_ind = self.agentID2ind[agent_ID]
                self.gp_pred_hist[self.current_timestep, hist_ind, :, :] = oppo_pos_mat[2*counter:2*(counter+1),:]
                counter += 1

        state_ref = np.hstack((state.reshape((STATE_DIM,1)), ref_traj[:STATE_DIM,1:]))
        P_mat = np.vstack((state_ref, curvature, oppo_pos_mat, ref_traj[STATE_DIM:]))
        # print(P_mat[STATE_DIM+1:-INPUT_DIM,:])
        return P_mat

    def configureConstraints(self):
        """ Configure constraints upper and lower bounds (assumes consistent with updateStageCustomConstraints) """
        T = self.control_config["T"]            # Prediction horizon
        freq = self.control_config["opt_freq"]  # Optimization Frequency
        N = int(T*freq)                         # Number of discretization steps

        max_num_opponents = self.control_config["safe_opt_max_num_opponents"]
        # N+1 dynamics constraints, N force constraints, N+1 steps to stay away from max_num_opponents opponents (consider inf norm of s and ey)
        lbg = ca.DM.zeros((STATE_DIM*(N+1) + (N) + (max_num_opponents)*(N+1), 1)) 
        ubg = ca.DM.zeros((STATE_DIM*(N+1) + (N) + (max_num_opponents)*(N+1), 1))
        ubg[STATE_DIM*(N+1):STATE_DIM*(N+1)+(N)] = self.veh_config["downforce_coeff"] * self.veh_config["m"] * 9.81 # Max force constraint
        lbg[STATE_DIM*(N+1)+(N):] = self.control_config["safe_opt_buffer"] + np.max([self.veh_config["lf"]+self.veh_config["lr"], 2*self.veh_config["half_width"]]) # Minimum distance from other agents
        ubg[STATE_DIM*(N+1)+(N):] = ca.inf
        return lbg, ubg

    def updateStageCustomConstraints(self, g_custom, st, con, ref):
        """ 
        Add constraints to stay away from nearby agents
        For reference: ref = [s, ey, epsi, vx, vy, omega, delta, kappa, opp1 s, opp1 ey, opp2 s, opp2 ey, ... , accel, ddelta]
        """
        s, ey = st[0], st[1]
        opp_states = ref[STATE_DIM+1:-2] # Should contain max_num_opponents pairs of (s,ey)
        for i in range(self.control_config["safe_opt_max_num_opponents"]):
            opp_s, opp_ey = opp_states[2*i], opp_states[2*i+1]
            g_custom = ca.vertcat(g_custom, ca.norm_inf(ca.vertcat(s - opp_s, ey - opp_ey)))
        return g_custom

    def updateTerminalCustomConstraints(self, g_custom, final_st, ref):
        """ Enforce staying away from nearby agents for terminal state as well """
        return self.updateStageCustomConstraints(g_custom, final_st, None, ref)


    def inferIntentGP(self, state, opp_state):
        vx = opp_state[3]
        ds_for_opp_state = vx*self.control_config["T"]+0.5*0*9
        # print(np.round([state[0], opp_state[0], ds_for_opp_state], 2))
        # return opp_state + np.array([ds_for_opp_state,0,0,0,0,0,0]) # TODO: Placeholder

        gp_short_predicts = self.gpr_short.predict(state, opp_state)
        ds_short, dey_short = gp_short_predicts[0,:2] # where ds and dey are both from (state - future_opp_state)
        gp_long_predicts = self.gpr_long.predict(state, opp_state)
        ds_long, dey_long = gp_long_predicts[0,:2]

        # Take the average
        # gp_avg_predicts = (gp_short_predicts[0] + gp_long_predicts[0]) / 2
        # # print(np.round([stat e[0], opp_state[0], opp_state[0]-state[0], gp_avg_predicts[0]+(opp_state[0]-state[0]), -ds_for_opp_state], 2))
        # future_opp_state = copy.deepcopy(opp_state)
        # future_opp_state[:2] = state[:2] - gp_avg_predicts[:2]
        # print(np.round([future_opp_state[0], opp_state[0]+ds_for_opp_state], 2))
        # print(np.round([future_opp_state[1]], 2), dey_short, dey_long)
        # return future_opp_state

        # Return both
        future_opp_state_2s = copy.deepcopy(opp_state)
        future_opp_state_3s = copy.deepcopy(opp_state)
        future_opp_state_2s[:2] = state[:2] - gp_short_predicts[:2]
        future_opp_state_3s[:2] = state[:2] - gp_long_predicts[:2]

<<<<<<< HEAD
        return future_opp_state_2s, future_opp_state_3s
=======
        # return future_opp_state_2s
        # return future_opp_state_3s
        # return future_opp_state_2s, future_opp_state_3s
>>>>>>> d2b607ae


if __name__ == "__main__":
    from config import *
    veh_config = get_vehicle_config()
    scene_config = get_scene_config(track_type=OVAL_TRACK)
    cont_config = get_controller_config(veh_config, scene_config)
    controller = MPCController(veh_config, scene_config, cont_config)
    controller.getRefTrajectory(3.5, np.linspace(0,0,20))
    controller.computeControl(np.array([300,0,0,0,0,0,0]), [], 0)<|MERGE_RESOLUTION|>--- conflicted
+++ resolved
@@ -256,7 +256,7 @@
         force_fun = ca.Function('force_fun', [states, controls, reference], [force_norm])
 
         # Define state/input constraints
-        lbx, ubx = self.configureInputConstraints()
+        lbx, ubx = self.configureStateInputConstraints()
 
         # Initialize constraints (g) bounds
         lbg, ubg = self.configureConstraints() # KEY: Assumes that lbg/ubg generated here matches order of g generated below
@@ -351,7 +351,7 @@
 
         return (final_st - ref[:STATE_DIM]).T @ Q @ (final_st - ref[:STATE_DIM])
 
-    def configureInputConstraints(self):
+    def configureStateInputConstraints(self):
         T = self.control_config["T"]            # Prediction horizon
         freq = self.control_config["opt_freq"]  # Optimization Frequency
         N = int(T*freq)                         # Number of discretization steps
@@ -530,6 +530,8 @@
         """
         Calculate next input (rear wheel commanded acceleration, derivative of steering angle) 
         """
+        print("State", state)
+        print("Oppo", oppo_states)
         t = time.time()
         if (state[3] < self.control_config["jumpstart_velo"]): # Handles weirdness at very low speeds (accelerates to small velo, then controller kicks in)
             return self.control_config["input_ub"]["accel"], 0
@@ -737,7 +739,7 @@
         return (final_st - ref[:STATE_DIM]).T @ Q @ (final_st - ref[:STATE_DIM]) + \
                (final_st[1] - ref[STATE_DIM+1]).T @ k_ey_diff @ (final_st[1] - ref[STATE_DIM+1])
 
-    def configureInputConstraints(self):
+    def configureStateInputConstraints(self):
         """ Configure input constraints with lower vx max for velocity handicap """
         T = self.control_config["T"]            # Prediction horizon
         freq = self.control_config["opt_freq"]  # Optimization Frequency
@@ -859,20 +861,20 @@
         max_num_opponents = self.control_config["safe_opt_max_num_opponents"]
         oppo_pos_mat = max_safe_opp_dist*100 * np.ones((max_num_opponents*2, ref_traj.shape[1])) # Initialize (s,ey) to very far away by default to not affect opt
         opp_pos = np.zeros((2, len(oppo_states)))
-        # opp_future_pos = np.zeros((2, len(oppo_states)))
-        opp_future_pos_2s = np.zeros((2, len(oppo_states)))
-        opp_future_pos_3s = np.zeros((2, len(oppo_states)))
+        opp_future_pos = np.zeros((2, len(oppo_states)))
+        # opp_future_pos_2s = np.zeros((2, len(oppo_states)))
+        # opp_future_pos_3s = np.zeros((2, len(oppo_states)))
         # Iterate through to unpack oppo_states into a numpy array
         ordered_agent_ID = []
         i = 0
         for agent_ID in oppo_states:
             opp_state = oppo_states[agent_ID]
-            # future_opp_state = self.inferIntentGP(state, opp_state)
-            # opp_future_pos[:,i] = future_opp_state[:2]
-
-            future_opp_state_2s, future_opp_state_3s = self.inferIntentGP(state, opp_state)
-            opp_future_pos_2s[:,i] = future_opp_state_2s[:2]
-            opp_future_pos_3s[:,i] = future_opp_state_3s[:2]
+            future_opp_state = self.inferIntentGP(state, opp_state)
+            opp_future_pos[:,i] = future_opp_state[:2]
+
+            # future_opp_state_2s, future_opp_state_3s = self.inferIntentGP(state, opp_state)
+            # opp_future_pos_2s[:,i] = future_opp_state_2s[:2]
+            # opp_future_pos_3s[:,i] = future_opp_state_3s[:2]
             opp_pos[:,i] = opp_state[:2]
             ordered_agent_ID.append(agent_ID)
             i += 1
@@ -885,35 +887,28 @@
         for ind in smallInd:
             agent_ID = ordered_agent_ID[ind]
             opp_position = opp_pos[:, ind]
-            # future_opp_position = opp_future_pos[:, ind]
-            # curr_opp_s, future_opp_s, s = opp_position[0], future_opp_position[0], state[0]
-
-            future_opp_position_2s = opp_future_pos_2s[:, ind]
-            future_opp_position_3s = opp_future_pos_3s[:, ind]
-            curr_opp_s, future_opp_2s_s, future_opp_3s_s, s = opp_position[0], future_opp_position_2s[0], future_opp_position_3s[0], state[0]
+            future_opp_position = opp_future_pos[:, ind]
+            curr_opp_s, future_opp_s, s = opp_position[0], future_opp_position[0], state[0]
+
+            # future_opp_position_2s = opp_future_pos_2s[:, ind]
+            # future_opp_position_3s = opp_future_pos_3s[:, ind]
+            # curr_opp_s, future_opp_2s_s, future_opp_3s_s, s = opp_position[0], future_opp_position_2s[0], future_opp_position_3s[0], state[0]
 
             ds_curr = track.signedSDist(s, curr_opp_s)
-            # ds_future = track.signedSDist(s, future_opp_s)
-            ds_future = track.signedSDist(s, future_opp_3s_s)
+            ds_future = track.signedSDist(s, future_opp_s)
+            # ds_future = track.signedSDist(s, future_opp_3s_s)
             if np.abs(ds_curr)<max_safe_opp_dist or (np.sign(ds_curr) != np.sign(ds_future)):
                 # Accounts for (1) current opp state unsafe, (2) curr/future state safe, BUT crosses ds=0 in between)
                 # Add trajectory to be considered, interpolating between current and future opponent (s,ey)
-                interp_s = interpolate.interp1d(np.array([0, 2, 3]),
-                                                np.array([opp_position[0], future_opp_position_2s[0], future_opp_position_3s[0]]),
-                                                kind = 'quadratic')
-                interp_ey = interpolate.interp1d(np.array([0, 2, 3]),
-                                                np.array([opp_position[1], future_opp_position_2s[1], future_opp_position_3s[1]]),
-                                                kind = 'quadratic')
-                oppo_pos_mat[2*counter,:] = interp_s(np.arange(0, T+dt, dt))
-                oppo_pos_mat[2*counter+1,:] = interp_ey(np.arange(0, T+dt, dt))
-                # print(opp_position)
-                # print(future_opp_position_2s)
-                # print(future_opp_position_3s)
-                # plt.plot(oppo_pos_mat[2*counter,:])
-                # plt.plot(oppo_pos_mat[2*counter+1,:])
-                # plt.show()
-                # exit()
-                # np.linspace(opp_position, future_opp_position, ref_traj.shape[1]).T
+                # interp_s = interpolate.interp1d(np.array([0, 2, 3]),
+                #                                 np.array([opp_position[0], future_opp_position_2s[0], future_opp_position_3s[0]]),
+                #                                 kind = 'quadratic')
+                # interp_ey = interpolate.interp1d(np.array([0, 2, 3]),
+                #                                 np.array([opp_position[1], future_opp_position_2s[1], future_opp_position_3s[1]]),
+                #                                 kind = 'quadratic')
+                # oppo_pos_mat[2*counter,:] = interp_s(np.arange(0, T+dt, dt))
+                # oppo_pos_mat[2*counter+1,:] = interp_ey(np.arange(0, T+dt, dt))
+                oppo_pos_mat[2*counter:2*(counter+1),:] = np.linspace(opp_position, future_opp_position, ref_traj.shape[1]).T
                 if agent_ID not in self.agentID2ind:
                     if not self.agentID2ind:
                         self.agentID2ind[agent_ID] = 0
@@ -972,27 +967,23 @@
         ds_long, dey_long = gp_long_predicts[0,:2]
 
         # Take the average
-        # gp_avg_predicts = (gp_short_predicts[0] + gp_long_predicts[0]) / 2
-        # # print(np.round([stat e[0], opp_state[0], opp_state[0]-state[0], gp_avg_predicts[0]+(opp_state[0]-state[0]), -ds_for_opp_state], 2))
-        # future_opp_state = copy.deepcopy(opp_state)
-        # future_opp_state[:2] = state[:2] - gp_avg_predicts[:2]
+        gp_avg_predicts = (gp_short_predicts[0] + gp_long_predicts[0]) / 2
+        # print(np.round([stat e[0], opp_state[0], opp_state[0]-state[0], gp_avg_predicts[0]+(opp_state[0]-state[0]), -ds_for_opp_state], 2))
+        future_opp_state = copy.deepcopy(opp_state)
+        future_opp_state[:2] = state[:2] - gp_avg_predicts[:2]
         # print(np.round([future_opp_state[0], opp_state[0]+ds_for_opp_state], 2))
         # print(np.round([future_opp_state[1]], 2), dey_short, dey_long)
-        # return future_opp_state
+        return future_opp_state
 
         # Return both
-        future_opp_state_2s = copy.deepcopy(opp_state)
-        future_opp_state_3s = copy.deepcopy(opp_state)
-        future_opp_state_2s[:2] = state[:2] - gp_short_predicts[:2]
-        future_opp_state_3s[:2] = state[:2] - gp_long_predicts[:2]
-
-<<<<<<< HEAD
-        return future_opp_state_2s, future_opp_state_3s
-=======
+        # future_opp_state_2s = copy.deepcopy(opp_state)
+        # future_opp_state_3s = copy.deepcopy(opp_state)
+        # future_opp_state_2s[:2] = state[:2] - gp_short_predicts[:2]
+        # future_opp_state_3s[:2] = state[:2] - gp_long_predicts[:2]
+
         # return future_opp_state_2s
         # return future_opp_state_3s
         # return future_opp_state_2s, future_opp_state_3s
->>>>>>> d2b607ae
 
 
 if __name__ == "__main__":
