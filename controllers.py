"""
MIT License

Copyright (c) 2024 Andrew Wang, Bryan Yang

Permission is hereby granted, free of charge, to any person obtaining a copy
of this software and associated documentation files (the "Software"), to deal
in the Software without restriction, including without limitation the rights
to use, copy, modify, merge, publish, distribute, sublicense, and/or sell
copies of the Software, and to permit persons to whom the Software is
furnished to do so, subject to the following conditions:

The above copyright notice and this permission notice shall be included in all
copies or substantial portions of the Software.

THE SOFTWARE IS PROVIDED "AS IS", WITHOUT WARRANTY OF ANY KIND, EXPRESS OR
IMPLIED, INCLUDING BUT NOT LIMITED TO THE WARRANTIES OF MERCHANTABILITY,
FITNESS FOR A PARTICULAR PURPOSE AND NONINFRINGEMENT. IN NO EVENT SHALL THE
AUTHORS OR COPYRIGHT HOLDERS BE LIABLE FOR ANY CLAIM, DAMAGES OR OTHER
LIABILITY, WHETHER IN AN ACTION OF CONTRACT, TORT OR OTHERWISE, ARISING FROM,
OUT OF OR IN CONNECTION WITH THE SOFTWARE OR THE USE OR OTHER DEALINGS IN THE
SOFTWARE.
"""
"""
Implement various controllers
"""
import numpy as np
import casadi as ca
import time, copy
import matplotlib.pyplot as plt 

from GPRegression import GPRegression

STATE_DIM = 7
INPUT_DIM = 2

class Controller:
    def __init__(self, veh_config, scene_config, control_config):
        self.veh_config = veh_config
        self.scene_config = scene_config
        self.control_config = control_config
        self.ctrl_period = None

    def computeControl(self, state, oppo_states, t):
        """
        Calculate next input (rear wheel commanded acceleration, derivative of steering angle) 
        """
        raise NotImplementedError("Inheritance not implemented correctly")

"""Sinusoidal steering with const acceleration (for debugging)"""
class SinusoidalController(Controller):
    def __init__(self,  veh_config, scene_config, control_config):
        super().__init__(veh_config, scene_config, control_config)
        self.ctrl_period = 1.0 / control_config["sine_ctrl_freq"]

    def computeControl(self, state, oppo_states, t):
        """
        Calculate next input (rear wheel commanded acceleration, derivative of steering angle) 
        """
        w = self.control_config["omega"]
        return 2, w*np.pi/180*np.cos(w*t)

"""Constant velocity controller for trajectory following of track centerline"""
class ConstantVelocityController(Controller):
    def __init__(self,  veh_config, scene_config, control_config, v_ref=12):
        super().__init__(veh_config, scene_config, control_config)
        self.ctrl_period = 1.0 / control_config["pid_ctrl_freq"]
        self.v_ref = v_ref
        self.prev_v_error = 0
        self.total_v_error = 0
        self.delta_prev = 0
        self.prev_theta_error = 0
        self.total_theta_error = 0

        self.delta_error = 0
        self.prev_delta_error = 0
        self.total_delta_error = 0

    def computeControl(self, state, oppo_states, t):
        """
        Calculate next input (rear wheel commanded acceleration, derivative of steering angle) 
        """

        """Unpack global config variables and current state variables"""
        if (state[3] < self.control_config["jumpstart_velo"]): # Handles weirdness at very low speeds (accelerates to small velo, then controller kicks in)
            return self.control_config["input_ub"]["accel"], 0
        accel, steering_rate = 0, 0
        s, ey, epsi = state[:3]
        track = self.scene_config["track"]
        dt = self.scene_config["dt"]
        lf, lr = self.veh_config["lf"], self.veh_config["lr"]
        k_v, k_theta, k_delta = self.control_config["k_v"], self.control_config["k_theta"], self.control_config["k_delta"]

        """Caclulate global position and expected track position/curvature"""
        global_state = track.CLtoGlobal(state)
        x, y, theta, vx, vy, w, delta = global_state
        track_position = track.getTrackPosition(s)
        x_track, y_track, theta_track = track_position
        kappa = track.getCurvature(s)

        """PID control for velocity with acceleration input with anti-windup"""
        v = np.linalg.norm([vx, vy])
        v_error = (self.v_ref - v) 
        accel = (k_v[0] * v_error) + (k_v[1] * self.total_v_error) + (k_v[2] * (v_error - self.prev_v_error))
        if (np.abs(accel) < self.veh_config["max_accel"]):
            self.total_v_error += v_error*dt
        self.prev_v_error = v_error
        accel = np.clip(accel, -self.veh_config["max_accel"], self.veh_config["max_accel"])

        """Pre-calculating heading theta error with overlap check"""
        theta_error = theta_track - theta
        if (theta_track > 13/14*np.pi and theta < 1/14*np.pi):
            theta_error -= 2*np.pi
        elif (theta_track < 1/14*np.pi and theta > 13/14*np.pi):
            theta_error += 2*np.pi

        """Pre-calculating steering delta error with overlap check"""
        beta = np.arcsin(lr * kappa)
        delta_des = np.arctan((lf+lr)/lr * np.tan(beta))
        delta_error = delta_des - delta
        if (delta_des > 13/14*np.pi and delta < 1/14*np.pi):
            delta_error -= 2*np.pi
        elif (delta_des < 1/14*np.pi and delta > 13/14*np.pi):
            delta_error += 2*np.pi
        
        """
        PID control for steering with steering rate input with anti-windup
        Switches between theta error and delta error based on ey
        """
        if (ey > 0 and theta_error < 0) or (ey < 0 and theta_error > 0):
            theta_dot = (k_theta[0] * theta_error) + (k_theta[1] * self.total_theta_error) + (k_theta[2] * (theta_error - self.prev_theta_error))
            if (np.abs(theta_dot) < self.veh_config["max_steer_rate"]):
                self.total_theta_error += theta_error*dt
            self.prev_theta_error = theta_error
            # print("theta_control", theta_dot)
            steering_rate = theta_dot
        else:
            delta_dot = (k_delta[0] * (delta_error)) + (k_delta[1] * self.total_delta_error) + (k_delta[2] * (delta_error - self.prev_delta_error))
            if (np.abs(delta_dot) < self.veh_config["max_steer_rate"]):
                self.total_delta_error += delta_error*dt
            self.prev_delta_error = delta_error
            # print("delta_control", delta_dot)
            steering_rate = delta_dot
        steering_rate = np.clip(steering_rate, -self.veh_config["max_steer_rate"], self.veh_config["max_steer_rate"])

        return accel, steering_rate
    
"""Try to exactly track nominal trajectory (for debugging)"""
class NominalOptimalController(Controller):
    def __init__(self,  veh_config, scene_config, control_config):
        super().__init__(veh_config, scene_config, control_config)
        unpack_file = np.load(control_config["raceline_filepath"])
        self.s_hist = unpack_file["s"]
        self.accel_hist = unpack_file["u_a"]
        self.ddelta_hist = unpack_file["u_s"]

    def computeControl(self, state, oppo_states, t):
        """
        Calculate next input (rear wheel commanded acceleration, derivative of steering angle) 
        """
        if (state[3] < self.control_config["jumpstart_velo"]): # Handles weirdness at very low speeds (accelerates to small velo, then controller kicks in)
            return self.control_config["input_ub"]["accel"], 0
        s, ey, epsi, vx_cl, vy_cl, w, delta = state
        total_len = self.scene_config["track"].total_len
        s = self.scene_config["track"].normalizeS(s)
        nearest_s_ind = np.where(s >= self.s_hist)[0][-1]
        return self.accel_hist[nearest_s_ind], self.ddelta_hist[nearest_s_ind]


"""MPC to track reference trajectory (based on https://github.com/MMehrez/MPC-and-MHE-implementation-in-MATLAB-using-Casadi/blob/master/workshop_github/Python_Implementation/mpc_code.py)"""
class MPCController(Controller):
    def __init__(self,  veh_config, scene_config, control_config):
        super().__init__(veh_config, scene_config, control_config)
        self.ctrl_period = 1.0 / control_config["opt_freq"]
        self.race_line = np.load(control_config["raceline_filepath"])
        self.race_line_mat = self.constructRaceLineMat(self.race_line)
        self.mpc_solver, self.solver_args = self.initSolver()
        self.warm_start = {}
        
    def constructRaceLineMat(self, raceline):
        """
        Unpack raceline dictionary object into matrix 
        Returns 10xN (0:time, 1-7: 7 curvilinear states, 8-9: 2 inputs)
        """
        race_line_mat = np.zeros((STATE_DIM+INPUT_DIM+1, self.race_line["t"].shape[0]))
        race_line_mat[0, :] = raceline["t"]
        race_line_mat[1, :] = raceline["s"]
        race_line_mat[2, :] = raceline["e_y"]
        race_line_mat[3, :] = raceline["e_psi"]
        race_line_mat[4, :] = raceline["v_long"]
        race_line_mat[5, :] = raceline["v_tran"]
        race_line_mat[6, :] = raceline["psidot"]
        race_line_mat[7, :] = raceline["delta"]
        race_line_mat[8, :] = raceline["u_a"]
        race_line_mat[9, :] = raceline["u_s"]
        
        return race_line_mat


    def initSolver(self):
        """ Initialize CasADi problem and solver for use at each iteration. Generalized for all MPC variants """
        T = self.control_config["T"]            # Prediction horizon
        freq = self.control_config["opt_freq"]  # Optimization Frequency
        N = int(T*freq)                         # Number of discretization steps

        # State symbolic variables
        s_ca = ca.SX.sym('s')
        ey_ca = ca.SX.sym('ey')
        epsi_ca = ca.SX.sym('epsi')
        vx_ca = ca.SX.sym('vx')
        vy_ca = ca.SX.sym('vy')
        omega_ca = ca.SX.sym('omega')
        delta_ca = ca.SX.sym('delta')
        states = ca.vertcat(
            s_ca,
            ey_ca,
            epsi_ca,
            vx_ca,
            vy_ca,
            omega_ca,
            delta_ca
        )

        # Input symbolic variables
        accel_ca = ca.SX.sym('accel')
        ddelta_ca = ca.SX.sym('ddelta')
        controls = ca.vertcat(
            accel_ca,
            ddelta_ca
        )

        # Matrix containing all states over all timesteps + 1 [7 x N+1]
        X = ca.SX.sym('X', STATE_DIM, N+1)

        # Matrix containing all control inputs over all timesteps [2 x N]
        U = ca.SX.sym('U', INPUT_DIM, N)

        # Initialize parameter matrix
        P, reference = self.initPmatrix()

        # Define dynamics function
        next_state, force_norm = self.casadiDynamics(states, accel_ca, ddelta_ca, reference[STATE_DIM])
        f = ca.Function('f', [states, controls, reference], [next_state]) # Maps states, controls, reference (for curvature) to next state
        force_fun = ca.Function('force_fun', [states, controls, reference], [force_norm])

        # Define state/input constraints
        lbx, ubx = self.configureInputConstraints()

        # Initialize constraints (g) bounds
        lbg, ubg = self.configureConstraints() # KEY: Assumes that lbg/ubg generated here matches order of g generated below

        # Define cost function
        final_st = X[:,-1]
        cost_fn = self.terminalCostFn(final_st, P[:,N]) # Terminal cost
        g_custom = ca.DM()
        g_custom = self.updateTerminalCustomConstraints(g_custom, final_st, P[:,N]) # Custom terminal constraints
        g = X[:,0] - P[:STATE_DIM,0] # Set initial state constraint
        g_maxforce = ca.DM()
        for k in range(N):
            st = X[:,k]
            st_next = X[:,k+1]
            con = U[:,k]
            ref = P[:,k]
            cost_fn += self.stageCostFn(st, con, ref)
            # Define dynamics equality constraint
            g = ca.vertcat(g, st_next - f(st, con, ref))
            g_maxforce = ca.vertcat(g_maxforce, force_fun(st, con, ref))
            g_custom = self.updateStageCustomConstraints(g_custom, st, con, ref)
        g = ca.vertcat(g, g_maxforce, g_custom)
        
        OPT_variables = ca.vertcat(
            X.reshape((-1,1)),
            U.reshape((-1,1))
        )

        # Configure NLP solver
        nlp_prob = {
            'f': cost_fn,
            'x': OPT_variables,
            'g': g, 
            'p': P
        }
        opts = {
            'ipopt': {
                'max_iter': 2000,
                'max_wall_time': 20, #s
                'print_level': 0,
                'acceptable_tol': 1e-8,
                'acceptable_obj_change_tol': 1e-6
            },
            'print_time': 0
        }
        solver_args = {
            'lbg': lbg,  # constraints lower bound
            'ubg': ubg,  # constraints upper bound
            'lbx': lbx,  # states/input lower bound
            'ubx': ubx   # states/input upper bound
        }
        solver = ca.nlpsol('solver', 'ipopt', nlp_prob, opts)

        return solver, solver_args

    def stageCostFn(self, st, con, ref, opp=None):  
        """ Define stage cost (penalize state and input deviations from reference) """
        # Construct state cost matrix
        k_s = self.control_config["opt_k_s"]
        k_ey = self.control_config["opt_k_ey"]
        k_epsi = self.control_config["opt_k_epsi"]
        k_vx = self.control_config["opt_k_vx"]
        k_vy = self.control_config["opt_k_vy"]
        k_omega = self.control_config["opt_k_omega"]
        k_delta = self.control_config["opt_k_delta"]
        Q = ca.diagcat(k_s, k_ey, k_epsi, k_vx, k_vy, k_omega, k_delta)

        # Construct input cost matrix
        k_ua = self.control_config["opt_k_ua"]
        k_us = self.control_config["opt_k_us"]
        R = ca.diagcat(k_ua, k_us)

        k_ddelta = self.control_config["opt_k_ddelta"]

        return (st - ref[:STATE_DIM]).T @ Q @ (st - ref[:STATE_DIM]) + \
               (con - ref[-INPUT_DIM:]).T @ R @ (con - ref[-INPUT_DIM:]) + \
               con[-1].T @ k_ddelta @ con[-1]
               

    def terminalCostFn(self, final_st, ref, opp=None): 
        """ Define terminal cost (penalize deviation from terminal state in reference trajectory), 
            currently the same cost weight as every other time step  """ 
        # Construct state cost matrix
        k_s = self.control_config["opt_k_s"]
        k_ey = self.control_config["opt_k_ey"]
        k_epsi = self.control_config["opt_k_epsi"]
        k_vx = self.control_config["opt_k_vx"]
        k_vy = self.control_config["opt_k_vy"]
        k_omega = self.control_config["opt_k_omega"]
        k_delta = self.control_config["opt_k_delta"]
        Q = ca.diagcat(k_s, k_ey, k_epsi, k_vx, k_vy, k_omega, k_delta)

        return (final_st - ref[:STATE_DIM]).T @ Q @ (final_st - ref[:STATE_DIM])

    def configureInputConstraints(self):
        T = self.control_config["T"]            # Prediction horizon
        freq = self.control_config["opt_freq"]  # Optimization Frequency
        N = int(T*freq)                         # Number of discretization steps

        # Define state constraints
        lbx = ca.DM.zeros((STATE_DIM*(N+1) + INPUT_DIM*N, 1))
        ubx = ca.DM.zeros((STATE_DIM*(N+1) + INPUT_DIM*N, 1))
        lbx[0 : STATE_DIM*(N+1) : STATE_DIM] = self.control_config["states_lb"]["s"]
        lbx[1 : STATE_DIM*(N+1) : STATE_DIM] = self.control_config["states_lb"]["ey"]
        lbx[2 : STATE_DIM*(N+1) : STATE_DIM] = self.control_config["states_lb"]["epsi"]
        lbx[3 : STATE_DIM*(N+1) : STATE_DIM] = self.control_config["states_lb"]["vx"]
        lbx[4 : STATE_DIM*(N+1) : STATE_DIM] = self.control_config["states_lb"]["vy"]
        lbx[5 : STATE_DIM*(N+1) : STATE_DIM] = self.control_config["states_lb"]["omega"]
        lbx[6 : STATE_DIM*(N+1) : STATE_DIM] = self.control_config["states_lb"]["delta"]
        ubx[0 : STATE_DIM*(N+1) : STATE_DIM] = self.control_config["states_ub"]["s"]
        ubx[1 : STATE_DIM*(N+1) : STATE_DIM] = self.control_config["states_ub"]["ey"]
        ubx[2 : STATE_DIM*(N+1) : STATE_DIM] = self.control_config["states_ub"]["epsi"]
        ubx[3 : STATE_DIM*(N+1) : STATE_DIM] = self.control_config["states_ub"]["vx"]
        ubx[4 : STATE_DIM*(N+1) : STATE_DIM] = self.control_config["states_ub"]["vy"]
        ubx[5 : STATE_DIM*(N+1) : STATE_DIM] = self.control_config["states_ub"]["omega"]
        ubx[6 : STATE_DIM*(N+1) : STATE_DIM] = self.control_config["states_ub"]["delta"]

        # Define input constraints
        lbx[STATE_DIM*(N+1) : : INPUT_DIM] = self.control_config["input_lb"]["accel"]
        lbx[STATE_DIM*(N+1) + 1 : : INPUT_DIM] = self.control_config["input_lb"]["ddelta"]
        ubx[STATE_DIM*(N+1) : : INPUT_DIM] = self.control_config["input_ub"]["accel"]
        ubx[STATE_DIM*(N+1) + 1 : : INPUT_DIM] = self.control_config["input_ub"]["ddelta"]

        return lbx, ubx

    def configureConstraints(self):
        """ Configure constraints upper and lower bounds (assumes consistent with updateStageCustomConstraints) """
        T = self.control_config["T"]            # Prediction horizon
        freq = self.control_config["opt_freq"]  # Optimization Frequency
        N = int(T*freq)                         # Number of discretization steps

        lbg = ca.DM.zeros((STATE_DIM*(N+1) + (N), 1)) # N+1 dynamics constraints, N force constraints
        ubg = ca.DM.zeros((STATE_DIM*(N+1) + (N), 1))
        ubg[-(N):] = self.veh_config["downforce_coeff"] * self.veh_config["m"] * 9.81 # Max force constraint

        return lbg, ubg

    def updateStageCustomConstraints(self, g_custom, st, con, ref):
        """ Placeholder for subclasses to add additional stagewise constraints """
        return g_custom

    def updateTerminalCustomConstraints(self, g_custom, final_st, ref):
        """ Placeholder for subclasses to add additional terminal constraints """
        return g_custom

    def initPmatrix(self):
        """ 
        Initialize Matrix containing initial state, reference states/inputs, and curvature over all timesteps [10 x N]
        First column is initial state/curvature with zeros for inputs, rest of columns are reference state+curvature+input
        Column = [s, ey, epsi, vx, vy, omega, delta, kappa, accel, ddelta]
        """
        T = self.control_config["T"]            # Prediction horizon
        freq = self.control_config["opt_freq"]  # Optimization Frequency
        N = int(T*freq)                         # Number of discretization steps

        # Reference symbolic variables
        s_ref_ca = ca.SX.sym('s_ref')
        ey_ref_ca = ca.SX.sym('ey_ref')
        epsi_ref_ca = ca.SX.sym('epsi_ref')
        vx_ref_ca = ca.SX.sym('vx_ref')
        vy_ref_ca = ca.SX.sym('vy_ref')
        omega_ref_ca = ca.SX.sym('omega_ref')
        delta_ref_ca = ca.SX.sym('delta_ref')
        kappa_ref_ca = ca.SX.sym('kappa_ref')
        accel_ref_ca = ca.SX.sym('accel_ref')
        ddelta_ref_ca = ca.SX.sym('ddelta_ref')
        reference = ca.vertcat(
            s_ref_ca,
            ey_ref_ca,
            epsi_ref_ca,
            vx_ref_ca,
            vy_ref_ca,
            omega_ref_ca,
            delta_ref_ca,
            kappa_ref_ca,
            accel_ref_ca,
            ddelta_ref_ca
        )

        return ca.SX.sym('P', STATE_DIM+INPUT_DIM+1, N+1), reference

    def constructPmatrix(self, state, ref_traj, oppo_states):
        """ Initialize params (reference trajectory states/inputs, curvature) """
        track = self.scene_config["track"]
        curvature = track.getCurvature(ref_traj[0,:])

        state_ref = np.hstack((state.reshape((STATE_DIM,1)), ref_traj[:STATE_DIM,1:]))
        P_mat = np.vstack((state_ref, curvature, ref_traj[STATE_DIM:]))
        return P_mat

    def casadiDynamics(self, x, accel, delta_dot, kappa):
        """ Steps forward dynamics of vehicle one discrete timestep for CasADi symbolic vars """
        # Expands state variable and precalculates sin/cos
        s, ey, epsi, vx, vy, omega, delta = [x[i] for i in range(STATE_DIM)]
        sin_epsi, cos_epsi = ca.sin(epsi), ca.cos(epsi)
        sin_delta, cos_delta = ca.sin(delta), ca.cos(delta)

        # Expand scene and vehicle config variables
        dt = self.ctrl_period
        m = self.veh_config["m"]
        Iz = self.veh_config["Iz"]
        lf = self.veh_config["lf"]
        lr = self.veh_config["lr"]
        c = self.veh_config["c"]
        rho = 1.225
        Cd = self.veh_config["Cd"]
        SA = self.veh_config["SA"]
        eps = 1e-6 # Avoid divide by 0

        alpha_f = delta - ca.atan2((vy + lf*omega), (vx+eps))
        alpha_r = -ca.atan2((vy - lr*omega), (vx+eps))

        # Calculate various forces 
        Fxf, Fxr = 0, m*accel
        Fyf, Fyr = c*alpha_f, c*alpha_r
        Fd = 0.5 * rho * SA * Cd * vx**2

        # Calculate x_dot components from dynamics equations
        s_dot = (vx*cos_epsi - vy*sin_epsi) / (1 - ey * kappa)
        ey_dot = vx*sin_epsi + vy*cos_epsi
        epsi_dot = omega - kappa*s_dot
        vx_dot = 1/m * (Fxr - Fd - Fyf*sin_delta + m*vy*omega)
        vy_dot = 1/m * (Fyr + Fyf*cos_delta - m*vx*omega)
        omega_dot = 1/Iz * (lf*Fyf*cos_delta - lr*Fyr)

        # Propogate state variable forwards one timestep with Euler step
        x_dot = ca.vertcat(s_dot, ey_dot, epsi_dot, vx_dot, vy_dot, omega_dot, delta_dot)
        x_new = x + x_dot*dt
        force_norm = ca.norm_2(ca.vertcat(Fxr, Fyf, Fyr)) # Assume Fxf = 0
        return x_new, force_norm

    def getRefTrajectory(self, s0, delta_t):
        """
        s0: Current longitudinal position
        delta_t: Monotonically increasing vector of time intervals (starting from 0) that we 
           want to evaluate reference trajectory for (eg [0, 0.25, 0.5])
        """
        ref_traj = np.zeros((STATE_DIM+INPUT_DIM, delta_t.shape[0]))

        # Find closest point on reference trajectory and corresponding time
        track = self.scene_config["track"]
        s0_mult = np.floor_divide(s0, track.total_len) # Number of laps already completed
        s0 = track.normalizeS(s0)
        s_hist = self.race_line_mat[1,:]
        closest_t = np.interp(s0, s_hist, self.race_line_mat[0,:])

        # Shift delta t based on closest current time
        t_hist = closest_t + delta_t
        t_hist_mult = np.floor_divide(t_hist, self.race_line_mat[0, -1]) # Indicates whether lap completed in the middle of horizon
        t_hist = np.mod(t_hist, self.race_line_mat[0, -1])
        
        for i in range(ref_traj.shape[0]):
            ref_traj[i,:] = np.interp(t_hist, self.race_line_mat[0,:], self.race_line_mat[i+1,:])
        ref_traj[0,:] += track.total_len * (t_hist_mult + s0_mult) # Add lap multiples back, so s monotonically increases

        return t_hist, ref_traj

    def getWarmStart(self, x_opt, u_opt):
        """ Shifts optimized x, u by one timestep, leaving first column of warm_start_x as zero to fill with true x0 """
        warm_start_x = np.zeros(x_opt.shape)
        warm_start_x[:,1:-1] = x_opt[:,2:] 
        warm_start_x[:,-1] = x_opt[:,-1]

        warm_start_u = np.zeros(u_opt.shape)
        warm_start_u[:,:-1] = u_opt[:,1:]
        warm_start_u[:,-1] = u_opt[:,-1]

        return warm_start_x, warm_start_u

    def computeControl(self, state, oppo_states, t):
        """
        Calculate next input (rear wheel commanded acceleration, derivative of steering angle) 
        """
        t = time.time()
        if (state[3] < self.control_config["jumpstart_velo"]): # Handles weirdness at very low speeds (accelerates to small velo, then controller kicks in)
            return self.control_config["input_ub"]["accel"], 0
        T = self.control_config["T"]
        freq = self.control_config["opt_freq"]
        dt = 1.0/freq                    
        delta_t = np.arange(0, T+dt, dt)
        N = int(T*freq)
        # state[0] = self.scene_config["track"].normalizeS(state[0])
        t_hist, ref_traj = self.getRefTrajectory(state[0], delta_t) # s, ey, epsi, vx, vy, omega, delta, accel, ddelta

        # Initialize params
        P_mat = self.constructPmatrix(state, ref_traj, oppo_states)
        self.solver_args['p'] = ca.DM(P_mat)

        if not self.warm_start: # At first iteration, reference is our best warm start
            # np.random.seed(0)
            # X0 = ca.DM(np.hstack((state.reshape((-1,1)), state.reshape((-1,1)) + 0.01*np.random.randn(STATE_DIM, N))))
            X0 = ca.DM(np.tile(state.reshape((-1,1)), N+1))
            # X0 = ca.DM(np.hstack((state.reshape((-1,1)), ref_traj[:STATE_DIM, 1:])))
            # X0 = ca.DM(ref_traj[:STATE_DIM])
            
            u0 = ca.DM(ref_traj[-INPUT_DIM:, :-1])
            # u0 = ca.DM.zeros((INPUT_DIM, N)) + 0.1
            print("Warm",X0[:,:3])
        else:
            X0 = ca.DM(self.warm_start["X0"])
            u0 = ca.DM(self.warm_start["u0"])

        # u0[0,:] = -10

        self.solver_args['x0'] = ca.vertcat(
            ca.reshape(X0, STATE_DIM*(N+1), 1),
            ca.reshape(u0, INPUT_DIM*N, 1)
        )

        sol = self.mpc_solver(
            x0=self.solver_args['x0'],
            lbx=self.solver_args['lbx'],
            ubx=self.solver_args['ubx'],
            lbg=self.solver_args['lbg'],
            ubg=self.solver_args['ubg'],
            p=self.solver_args['p']
        )

        x_opt = np.array(ca.reshape(sol['x'][: STATE_DIM * (N+1)], STATE_DIM, N+1))
        u_opt = np.array(ca.reshape(sol['x'][STATE_DIM * (N + 1):], INPUT_DIM, N))

        self.warm_start["X0"], self.warm_start["u0"] = self.getWarmStart(x_opt, u_opt)

        if not self.mpc_solver.stats()["success"]:
<<<<<<< HEAD
            print("=== FAILED:", self.mpc_solver.stats()["return_status"], sol['g'].shape)
            print("State", state)
            print("Oppo", oppo_states)
            # print(sol['g'][-(N+1):])
            # print(x_opt[0,:]+sol['g'][-(N+1):])
            # plt.figure()
            # plt.plot(sol['g'])
            # plt.plot(self.solver_args['lbg'])
            # plt.plot(self.solver_args['ubg'])
            # plt.legend(["g", "lbg", "ubg"])
            # self.lookUnderTheHood(x_opt, u_opt, ref_traj)


        print("Compute Time", time.time()-t)
=======
            print("=== FAILED:", self.mpc_solver.stats()["return_status"])
        # print("Compute Time", time.time()-t)
>>>>>>> e41a94bb
        return u_opt[0, 0], u_opt[1, 0]

    def lookUnderTheHood(self, x_opt, u_opt, ref_traj):
        """ Plot optimized trajectory compared to reference, for debugging """
        titles = ["s", "ey", "epsi", "vx", "vy", "omega", "delta", "accel", "delta_dot"]
        plt.figure(0, figsize=(15,8))

        for i in range(7):
            plt.subplot(3,3,i+1)
            plt.plot(np.array(x_opt[i,:]).squeeze())
            plt.plot(ref_traj[i,:])
            plt.title(titles[i])
        for i in range(7,9):
            plt.subplot(3,3,i+1)
            plt.plot(u_opt[i-7,:])
            plt.title(titles[i])
            plt.plot(ref_traj[i,:])
        plt.show()

        a = input("Continue? ")
        if (a == 'n'):
            exit()


class AdversarialMPCController(MPCController):
    def __init__(self,  veh_config, scene_config, control_config):
        super().__init__(veh_config, scene_config, control_config)

    def initPmatrix(self):
        """
        Matrix containing initial state, reference states/inputs, curvature, and nearest opponent ey position over all timesteps [11 x N+1]
        First column is initial state/curvature with zeros for inputs, rest of columns are reference state+curvature+input
        Column = [s, ey, epsi, vx, vy, omega, delta, kappa, *opponent ey*, accel, ddelta]
        """
        T = self.control_config["T"]            # Prediction horizon
        freq = self.control_config["opt_freq"]  # Optimization Frequency
        N = int(T*freq)                         # Number of discretization steps

        # Reference symbolic variables
        s_ref_ca = ca.SX.sym('s_ref')
        ey_ref_ca = ca.SX.sym('ey_ref')
        epsi_ref_ca = ca.SX.sym('epsi_ref')
        vx_ref_ca = ca.SX.sym('vx_ref')
        vy_ref_ca = ca.SX.sym('vy_ref')
        omega_ref_ca = ca.SX.sym('omega_ref')
        delta_ref_ca = ca.SX.sym('delta_ref')
        kappa_ref_ca = ca.SX.sym('kappa_ref')
        oppo_ey_ref_ca = ca.SX.sym('oppo_ey_ref')
        accel_ref_ca = ca.SX.sym('accel_ref')
        ddelta_ref_ca = ca.SX.sym('ddelta_ref')
        reference = ca.vertcat(
            s_ref_ca,
            ey_ref_ca,
            epsi_ref_ca,
            vx_ref_ca,
            vy_ref_ca,
            omega_ref_ca,
            delta_ref_ca,
            kappa_ref_ca,
            oppo_ey_ref_ca,
            accel_ref_ca,
            ddelta_ref_ca
        )

        return ca.SX.sym('P', STATE_DIM+INPUT_DIM+1+1, N+1), reference

    def constructPmatrix(self, state, ref_traj, oppo_states):
        """ Initialize params (reference trajectory states/inputs, curvature, *nearest opponent ey*) """
        track = self.scene_config["track"]
        curvature = track.getCurvature(ref_traj[0,:])
        min_sdist = self.control_config["adversary_dist"]
        state_ref = np.hstack((state.reshape((STATE_DIM,1)), ref_traj[:STATE_DIM,1:]))

        oppo_ey = state_ref[1,:] # If no adversary close, this becomes another ey tracking error term (becomes equivalent to vanilla MPC)
        for agent_ID in oppo_states:
            opp_state = oppo_states[agent_ID]
            opp_s, s = opp_state[0], state[0]
            ds = track.signedSDist(s, opp_s)
            if ds > 0 and np.abs(ds) < min_sdist:
                oppo_ey = opp_state[1] * np.ones((1,ref_traj.shape[1]))
                min_sdist = ds


        P_mat = np.vstack((state_ref, curvature, oppo_ey, ref_traj[STATE_DIM:]))
        return P_mat

    def stageCostFn(self, st, con, ref, opp=None):  
        """ Define stage cost for modularity (adds cost term to block nearest opponent behind) """
        # Construct state cost matrix
        k_s = self.control_config["opt_k_s"]
        k_ey = self.control_config["adv_opt_k_ey"]
        k_epsi = self.control_config["opt_k_epsi"]
        k_vx = self.control_config["opt_k_vx"]
        k_vy = self.control_config["opt_k_vy"]
        k_omega = self.control_config["opt_k_omega"]
        k_delta = self.control_config["opt_k_delta"]
        Q = ca.diagcat(k_s, k_ey, k_epsi, k_vx, k_vy, k_omega, k_delta)

        # Construct input cost matrix
        k_ua = self.control_config["opt_k_ua"]
        k_us = self.control_config["opt_k_us"]
        R = ca.diagcat(k_ua, k_us)

        k_ddelta = self.control_config["opt_k_ddelta"]

        # Construct adversarial behavior cost matrix (work to block cars behind)
        k_ey_diff = self.control_config["k_ey_diff"]

        return (st - ref[:STATE_DIM]).T @ Q @ (st - ref[:STATE_DIM]) + \
               (con - ref[-INPUT_DIM:]).T @ R @ (con - ref[-INPUT_DIM:]) +  \
               con[-1].T @ k_ddelta @ con[-1] + \
               (st[1] - ref[STATE_DIM+1]).T @ k_ey_diff @ (st[1] - ref[STATE_DIM+1])

    def terminalCostFn(self, final_st, ref, opp=None): 
        """ Define terminal cost for modularity (adds cost term to block nearest opponent behind)""" 
        # Construct state cost matrix
        k_s = self.control_config["opt_k_s"]
        k_ey = self.control_config["adv_opt_k_ey"]
        k_epsi = self.control_config["opt_k_epsi"]
        k_vx = self.control_config["opt_k_vx"]
        k_vy = self.control_config["opt_k_vy"]
        k_omega = self.control_config["opt_k_omega"]
        k_delta = self.control_config["opt_k_delta"]
        Q = ca.diagcat(k_s, k_ey, k_epsi, k_vx, k_vy, k_omega, k_delta)

        # Construct adversarial behavior cost matrix (work to block cars behind)
        k_ey_diff = self.control_config["k_ey_diff"]

        return (final_st - ref[:STATE_DIM]).T @ Q @ (final_st - ref[:STATE_DIM]) + \
               (final_st[1] - ref[STATE_DIM+1]).T @ k_ey_diff @ (final_st[1] - ref[STATE_DIM+1])

    def configureInputConstraints(self):
        """ Configure input constraints with lower vx max for velocity handicap """
        T = self.control_config["T"]            # Prediction horizon
        freq = self.control_config["opt_freq"]  # Optimization Frequency
        N = int(T*freq)                         # Number of discretization steps

        # print("Handicap ")
        # Define state constraints
        lbx = ca.DM.zeros((STATE_DIM*(N+1) + INPUT_DIM*N, 1))
        ubx = ca.DM.zeros((STATE_DIM*(N+1) + INPUT_DIM*N, 1))
        lbx[0 : STATE_DIM*(N+1) : STATE_DIM] = self.control_config["slow_states_lb"]["s"]
        lbx[1 : STATE_DIM*(N+1) : STATE_DIM] = self.control_config["slow_states_lb"]["ey"]
        lbx[2 : STATE_DIM*(N+1) : STATE_DIM] = self.control_config["slow_states_lb"]["epsi"]
        lbx[3 : STATE_DIM*(N+1) : STATE_DIM] = self.control_config["slow_states_lb"]["vx"]
        lbx[4 : STATE_DIM*(N+1) : STATE_DIM] = self.control_config["slow_states_lb"]["vy"]
        lbx[5 : STATE_DIM*(N+1) : STATE_DIM] = self.control_config["slow_states_lb"]["omega"]
        lbx[6 : STATE_DIM*(N+1) : STATE_DIM] = self.control_config["slow_states_lb"]["delta"]
        ubx[0 : STATE_DIM*(N+1) : STATE_DIM] = self.control_config["slow_states_ub"]["s"]
        ubx[1 : STATE_DIM*(N+1) : STATE_DIM] = self.control_config["slow_states_ub"]["ey"]
        ubx[2 : STATE_DIM*(N+1) : STATE_DIM] = self.control_config["slow_states_ub"]["epsi"]
        ubx[3 : STATE_DIM*(N+1) : STATE_DIM] = self.control_config["slow_states_ub"]["vx"]
        ubx[4 : STATE_DIM*(N+1) : STATE_DIM] = self.control_config["slow_states_ub"]["vy"]
        ubx[5 : STATE_DIM*(N+1) : STATE_DIM] = self.control_config["slow_states_ub"]["omega"]
        ubx[6 : STATE_DIM*(N+1) : STATE_DIM] = self.control_config["slow_states_ub"]["delta"]

        # Define input constraints
        lbx[STATE_DIM*(N+1) : : INPUT_DIM] = self.control_config["slow_input_lb"]["accel"]
        lbx[STATE_DIM*(N+1) + 1 : : INPUT_DIM] = self.control_config["slow_input_lb"]["ddelta"]
        ubx[STATE_DIM*(N+1) : : INPUT_DIM] = self.control_config["slow_input_ub"]["accel"]
        ubx[STATE_DIM*(N+1) + 1 : : INPUT_DIM] = self.control_config["slow_input_ub"]["ddelta"]

        return lbx, ubx





class SafeMPCController(MPCController):
    def __init__(self,  veh_config, scene_config, control_config):
        super().__init__(veh_config, scene_config, control_config)
        self.GP_config = control_config["GP_config"]
        self.gpr_short = GPRegression(self.GP_config, self.scene_config)
        self.gpr_long = GPRegression(self.GP_config, self.scene_config)
        # self.gpr_short.importGP("gp_models/new/model_1k_70_2-0_ADV_straight.pkl")
        # self.gpr_long.importGP("gp_models/new/model_1k_200_3-0_ADV_straight.pkl")
        self.gpr_short.importGP("gp_models/new/model_2700_110_2-0_ADV.pkl")
        self.gpr_long.importGP("gp_models/new/model_5k_250_3-0_ADV.pkl")


    def initPmatrix(self):
        """
        Matrix containing initial state, reference states/inputs, curvature, and nearest max_num_opponents opponent (s,ey) over all timesteps [11 x N+1]
        If less than max_number_opponents, we will assume we set the position of other entries to infinity distance, to not affect the optimization
        First column is initial state/curvature/opponent ey with zeros for inputs, rest of columns are reference state+curvature+input
        Column = [s, ey, epsi, vx, vy, omega, delta, kappa, opp1 s, opp1 ey, opp2 s, opp2 ey, ... , accel, ddelta]
        """
        max_num_opponents = self.control_config["safe_opt_max_num_opponents"]
        T = self.control_config["T"]            # Prediction horizon
        freq = self.control_config["opt_freq"]  # Optimization Frequency
        N = int(T*freq)                         # Number of discretization steps

        # Reference symbolic variables
        s_ref_ca = ca.SX.sym('s_ref')
        ey_ref_ca = ca.SX.sym('ey_ref')
        epsi_ref_ca = ca.SX.sym('epsi_ref')
        vx_ref_ca = ca.SX.sym('vx_ref')
        vy_ref_ca = ca.SX.sym('vy_ref')
        omega_ref_ca = ca.SX.sym('omega_ref')
        delta_ref_ca = ca.SX.sym('delta_ref')
        kappa_ref_ca = ca.SX.sym('kappa_ref')
        oppo_pos_ca = ca.SX.sym('oppo_pos', max_num_opponents*2, 1)
        oppo_ey_ref_ca = ca.SX.sym('oppo_ey_ref')
        accel_ref_ca = ca.SX.sym('accel_ref')
        ddelta_ref_ca = ca.SX.sym('ddelta_ref')
        reference = ca.vertcat(
            s_ref_ca,
            ey_ref_ca,
            epsi_ref_ca,
            vx_ref_ca,
            vy_ref_ca,
            omega_ref_ca,
            delta_ref_ca,
            kappa_ref_ca,
            oppo_pos_ca,
            accel_ref_ca,
            ddelta_ref_ca
        )

        return ca.SX.sym('P', STATE_DIM+INPUT_DIM+1+(2*max_num_opponents), N+1), reference

    def constructPmatrix(self, state, ref_traj, oppo_states):
        """ Initialize params (reference trajectory states/inputs, curvature, *nearest opponent states*) """
        track = self.scene_config["track"]
        curvature = track.getCurvature(ref_traj[0,:])

        # Find positions of all agents close enough to consider for safety (up to max_num_opponents agents)
        max_safe_opp_dist = self.control_config["safe_opt_max_opp_dist"]
        max_num_opponents = self.control_config["safe_opt_max_num_opponents"]
        oppo_pos_mat = max_safe_opp_dist*100 * np.ones((max_num_opponents*2, ref_traj.shape[1])) # Initialize (s,ey) to very far away by default to not affect opt
        opp_pos = np.zeros((2, len(oppo_states)))
        opp_future_pos = np.zeros((2, len(oppo_states)))
        # Iterate through to unpack oppo_states into a numpy array
        i = 0
        for agent_ID in oppo_states:
            opp_state = oppo_states[agent_ID]
            future_opp_state = self.inferIntentGP(state, opp_state)
            opp_pos[:,i] = opp_state[:2]
            opp_future_pos[:,i] = future_opp_state[:2]
            i += 1
        if len(oppo_states) <= max_num_opponents: # Less opponents than max, so add them all if close enough
            smallInd = np.arange(0, len(oppo_states), 1)
        else: # Need to look through and find the closest max_num_opponents agents that fulfill criteria to be considered
            smallInd = np.argpartition(opp_future_pos[0,:] - state[0], max_num_opponents)[:max_num_opponents]
        # Loop through and add all positions if close enough
        counter = 0
        for ind in smallInd:
            opp_position = opp_pos[:, ind]
            future_opp_position = opp_future_pos[:, ind]
            curr_opp_s, future_opp_s, s = opp_position[0], future_opp_position[0], state[0]
            ds_curr = track.signedSDist(s, curr_opp_s)
            ds_future = track.signedSDist(s, future_opp_s)
            s_window_lb = -max_safe_opp_dist
            s_window_ub = max_safe_opp_dist
            if np.abs(ds_curr)<max_safe_opp_dist or np.abs(ds_future)<max_safe_opp_dist or (np.sign(ds_curr) != np.sign(ds_future)):
                # Accounts for (1) current opp state unsafe, (2) future opp state unsafe, (3) curr/future state safe, BUT crosses ds=0 in between)
                # Add trajectory to be considered, interpolating between current and future opponent (s,ey)
                oppo_pos_mat[2*counter:2*(counter+1),:] = np.linspace(opp_state[:2], future_opp_state[:2], ref_traj.shape[1]).T
                counter += 1
        state_ref = np.hstack((state.reshape((STATE_DIM,1)), ref_traj[:STATE_DIM,1:]))
        P_mat = np.vstack((state_ref, curvature, oppo_pos_mat, ref_traj[STATE_DIM:]))
        # print(P_mat[STATE_DIM+1:-INPUT_DIM,:])
        return P_mat

    def configureConstraints(self):
        """ Configure constraints upper and lower bounds (assumes consistent with updateStageCustomConstraints) """
        T = self.control_config["T"]            # Prediction horizon
        freq = self.control_config["opt_freq"]  # Optimization Frequency
        N = int(T*freq)                         # Number of discretization steps

        max_num_opponents = self.control_config["safe_opt_max_num_opponents"]
        # N+1 dynamics constraints, N force constraints, N+1 steps to stay away from max_num_opponents opponents (consider inf norm of s and ey)
        lbg = ca.DM.zeros((STATE_DIM*(N+1) + (N) + (max_num_opponents)*(N+1), 1)) 
        ubg = ca.DM.zeros((STATE_DIM*(N+1) + (N) + (max_num_opponents)*(N+1), 1))
        ubg[STATE_DIM*(N+1):STATE_DIM*(N+1)+(N)] = self.veh_config["downforce_coeff"] * self.veh_config["m"] * 9.81 # Max force constraint
        lbg[STATE_DIM*(N+1)+(N):] = self.control_config["safe_opt_buffer"] + np.max([self.veh_config["lf"]+self.veh_config["lr"], 2*self.veh_config["half_width"]]) # Minimum distance from other agents
        ubg[STATE_DIM*(N+1)+(N):] = ca.inf
        return lbg, ubg

    def updateStageCustomConstraints(self, g_custom, st, con, ref):
        """ 
        Add constraints to stay away from nearby agents
        For reference: ref = [s, ey, epsi, vx, vy, omega, delta, kappa, opp1 s, opp1 ey, opp2 s, opp2 ey, ... , accel, ddelta]
        """
        s, ey = st[0], st[1]
        opp_states = ref[STATE_DIM+1:-2] # Should contain max_num_opponents pairs of (s,ey)
        for i in range(self.control_config["safe_opt_max_num_opponents"]):
            opp_s, opp_ey = opp_states[2*i], opp_states[2*i+1]
            g_custom = ca.vertcat(g_custom, ca.norm_inf(ca.vertcat(s - opp_s, ey - opp_ey)))
        return g_custom

    def updateTerminalCustomConstraints(self, g_custom, final_st, ref):
        """ Enforce staying away from nearby agents for terminal state as well """
        return self.updateStageCustomConstraints(g_custom, final_st, None, ref)


    def inferIntentGP(self, state, opp_state):
<<<<<<< HEAD
        vx,vy = opp_state[3:5]
        # print("Opp State", opp_state)
        print("Predicted", opp_state + np.array([vx*self.control_config["T"]+0.5*7.5*9,vy*self.control_config["T"],0,0,0,0,0]))
        return opp_state + np.array([vx*self.control_config["T"]+0.5*7.5*9,vy*self.control_config["T"],0,0,0,0,0]) # TODO: Placeholder
        # print("State:", state)
        # print("Opp State:", opp_state)
        # gp_predicts = self.gpr.predict(state, opp_state)
        # print("predict", gp_predicts)
        # future_opp_state = np.zeros(opp_state.shape)
        # future_opp_state[:2] = state[:2] - gp_predicts[:2]*6
        # future_opp_state[2:] = opp_state[2:]
        # print("Future Opp State:", future_opp_state)
        # return future_opp_state
=======
        vx = opp_state[3]
        ds_for_opp_state = vx*self.control_config["T"]+0.5*0*9
        # print(np.round([state[0], opp_state[0], ds_for_opp_state], 2))
        # return opp_state + np.array([ds_for_opp_state,0,0,0,0,0,0]) # TODO: Placeholder

        gp_short_predicts = self.gpr_short.predict(state, opp_state)
        ds_short, dey_short = gp_short_predicts[0,:2] # where ds and dey are both from (state - future_opp_state)
        gp_long_predicts = self.gpr_long.predict(state, opp_state)
        ds_long, dey_long = gp_long_predicts[0,:2]
        gp_avg_predicts = (gp_short_predicts[0] + gp_long_predicts[0]) / 2
        print(np.round([state[0], opp_state[0], opp_state[0]-state[0], gp_avg_predicts[0]+(opp_state[0]-state[0]), -ds_for_opp_state], 2))
        future_opp_state = copy.deepcopy(opp_state)
        future_opp_state[:2] = state[:2] - gp_avg_predicts[:2]
        print(np.round([future_opp_state[0], opp_state[0]+ds_for_opp_state], 2))
        # future_opp_state = state - np.array([ds, 0, 0, 0, 0, 0, 0])
        return future_opp_state

>>>>>>> e41a94bb

if __name__ == "__main__":
    from config import *
    veh_config = get_vehicle_config()
    scene_config = get_scene_config(track_type=OVAL_TRACK)
    cont_config = get_controller_config(veh_config, scene_config)
    controller = MPCController(veh_config, scene_config, cont_config)
    controller.getRefTrajectory(3.5, np.linspace(0,0,20))
    controller.computeControl(np.array([300,0,0,0,0,0,0]), [], 0)<|MERGE_RESOLUTION|>--- conflicted
+++ resolved
@@ -569,7 +569,6 @@
         self.warm_start["X0"], self.warm_start["u0"] = self.getWarmStart(x_opt, u_opt)
 
         if not self.mpc_solver.stats()["success"]:
-<<<<<<< HEAD
             print("=== FAILED:", self.mpc_solver.stats()["return_status"], sol['g'].shape)
             print("State", state)
             print("Oppo", oppo_states)
@@ -584,10 +583,6 @@
 
 
         print("Compute Time", time.time()-t)
-=======
-            print("=== FAILED:", self.mpc_solver.stats()["return_status"])
-        # print("Compute Time", time.time()-t)
->>>>>>> e41a94bb
         return u_opt[0, 0], u_opt[1, 0]
 
     def lookUnderTheHood(self, x_opt, u_opt, ref_traj):
@@ -885,21 +880,6 @@
 
 
     def inferIntentGP(self, state, opp_state):
-<<<<<<< HEAD
-        vx,vy = opp_state[3:5]
-        # print("Opp State", opp_state)
-        print("Predicted", opp_state + np.array([vx*self.control_config["T"]+0.5*7.5*9,vy*self.control_config["T"],0,0,0,0,0]))
-        return opp_state + np.array([vx*self.control_config["T"]+0.5*7.5*9,vy*self.control_config["T"],0,0,0,0,0]) # TODO: Placeholder
-        # print("State:", state)
-        # print("Opp State:", opp_state)
-        # gp_predicts = self.gpr.predict(state, opp_state)
-        # print("predict", gp_predicts)
-        # future_opp_state = np.zeros(opp_state.shape)
-        # future_opp_state[:2] = state[:2] - gp_predicts[:2]*6
-        # future_opp_state[2:] = opp_state[2:]
-        # print("Future Opp State:", future_opp_state)
-        # return future_opp_state
-=======
         vx = opp_state[3]
         ds_for_opp_state = vx*self.control_config["T"]+0.5*0*9
         # print(np.round([state[0], opp_state[0], ds_for_opp_state], 2))
@@ -917,7 +897,6 @@
         # future_opp_state = state - np.array([ds, 0, 0, 0, 0, 0, 0])
         return future_opp_state
 
->>>>>>> e41a94bb
 
 if __name__ == "__main__":
     from config import *
