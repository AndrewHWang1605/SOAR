--- conflicted
+++ resolved
@@ -43,21 +43,14 @@
     veh_config["lf"] = 2.0              # m length forward from CoM
     veh_config["lr"] = 2.0              # m length backward from CoM
     veh_config["half_width"] = 1.05     # m symmetric width from CoM to each side
-<<<<<<< HEAD
-    veh_config["downforce_coeff"] = 5
-=======
     veh_config["downforce_coeff"] = 5   # Downforce multiplier to translate to max tire traction
->>>>>>> c6b64147
 
     veh_config["max_accel"] = 10        # m/s^2 Max acceleration (assumed symmetric accel/brake)
     veh_config["max_steer_rate"] = 3    # rad/s Max steering rate 
     veh_config["max_steer"] = 0.5       # rad Steering Lock
 
     veh_config["c"] = 210000            # N/rad wheel stiffness 
-<<<<<<< HEAD
-=======
     # https://www.racecar-engineering.com/tech-explained/tyre-dynamics/
->>>>>>> c6b64147
 
     return veh_config
 
@@ -114,22 +107,14 @@
     # Sinusoidal
     controller_config["omega"] = 1.5
     
-<<<<<<< HEAD
     # PID Constant Velocity
-=======
-    # PID CONSTANT VELOCITY
->>>>>>> c6b64147
     controller_config["k_v"] = [6e0, 2e-1, 4e0]
     controller_config["k_theta"] = [1.2e0, 1e-1, 7e0]
     controller_config["k_delta"] = [1.2e1, 1e-0, 7e1]
     controller_config["pid_ctrl_freq"] = 100 #Hz
 
     # MPC 
-<<<<<<< HEAD
     controller_config["T"] = 3.0  # sec
-=======
-    controller_config["T"] = 3.0 # s 
->>>>>>> c6b64147
     controller_config["opt_freq"] = 40 # Hz
     controller_config["opt_k_s"] = 80
     controller_config["opt_k_ey"] = 200
@@ -140,12 +125,8 @@
     controller_config["opt_k_delta"] = 0.1
     controller_config["opt_k_ua"] = 1
     controller_config["opt_k_us"] = 1
-<<<<<<< HEAD
     controller_config["opt_k_ddelta"] = 100000
 
-=======
-    controller_config["opt_k_ddelta"] = 100000 # Try to quash overly oscillatory ddelta command
->>>>>>> c6b64147
     # States: s, ey, epsi, vx, vy, omega, delta
     # Inputs: accel, ddelta
 
