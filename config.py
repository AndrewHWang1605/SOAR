"""
MIT License

Copyright (c) 2024 Andrew Wang, Bryan Yang

Permission is hereby granted, free of charge, to any person obtaining a copy
of this software and associated documentation files (the "Software"), to deal
in the Software without restriction, including without limitation the rights
to use, copy, modify, merge, publish, distribute, sublicense, and/or sell
copies of the Software, and to permit persons to whom the Software is
furnished to do so, subject to the following conditions:

The above copyright notice and this permission notice shall be included in all
copies or substantial portions of the Software.

THE SOFTWARE IS PROVIDED "AS IS", WITHOUT WARRANTY OF ANY KIND, EXPRESS OR
IMPLIED, INCLUDING BUT NOT LIMITED TO THE WARRANTIES OF MERCHANTABILITY,
FITNESS FOR A PARTICULAR PURPOSE AND NONINFRINGEMENT. IN NO EVENT SHALL THE
AUTHORS OR COPYRIGHT HOLDERS BE LIABLE FOR ANY CLAIM, DAMAGES OR OTHER
LIABILITY, WHETHER IN AN ACTION OF CONTRACT, TORT OR OTHERWISE, ARISING FROM,
OUT OF OR IN CONNECTION WITH THE SOFTWARE OR THE USE OR OTHER DEALINGS IN THE
SOFTWARE.
"""
"""
Implement configs
"""

from track import OvalTrack, LTrack
import numpy as np

OVAL_TRACK = 0
L_TRACK = 1


def get_vehicle_config():
    veh_config = {}

    veh_config["m"] = 800 #2            # kg mass
    veh_config["Cd"] = 0.56             # drag coeff
    veh_config["SA"] = 2                # m^2 frontal SA
    veh_config["Iz"] = 1800 #0.03        # kg/m^2 
    veh_config["lf"] = 2.0 #0.125       # m length forward from CoM
    veh_config["lr"] = 2.0 #0.125       # m length backward from CoM
    veh_config["size"] = 4.1
    veh_config["downforce_coeff"] = 5
    # veh_config["R"] = 0.5               # m radius of tire

    veh_config["max_accel"] = 10 # m/s^2 Max acceleration (assumed symmetric accel/brake)
    veh_config["max_steer_rate"] = 3  # rad/s Max steering rate 
    veh_config["max_steer"] = 0.5 # rad Steering Lock

    # TODO: Confirm/Change
    veh_config["c"] = 210000  #46         # N/rad wheel stiffness 
    # https://www.racecar-engineering.com/tech-explained/tyre-dynamics/

    return veh_config




def get_vehicle_opt_constraints(veh_config, scene_config):
    veh_constraints = {}

    veh_constraints["lb_s"] = 0.0 # minimum longitudinal position
    veh_constraints["lb_ey"] = -scene_config["track_config"]["track_half_width"] # minimum lateral error
    veh_constraints["lb_epsi"] = -10*np.pi/180 # rad minimum heading error
    veh_constraints["lb_vx"] = 0 # m/s minimum longitudinal velocity
    veh_constraints["lb_vy"] = -2 # m/s minimum lateral velocity
    veh_constraints["lb_omega"] = -1 # rad/s minimum angular velocity
    veh_constraints["lb_delta"] = -veh_config["max_steer"] # rad minimum angular velocity

    veh_constraints["ub_s"] = 1.2*scene_config["track"].total_len # maximum longitudinal position
    veh_constraints["ub_ey"] = scene_config["track_config"]["track_half_width"] # maximum lateral error
    veh_constraints["ub_epsi"] = 10*np.pi/180 # rad maximum heading error
    veh_constraints["ub_vx"] = 50 # m/s maximum longitudinal velocity
    veh_constraints["ub_vy"] = 2 # m/s maximum lateral velocity
    veh_constraints["ub_omega"] = 1 # rad/s maximum angular velocity
    veh_constraints["ub_delta"] = veh_config["max_steer"] # rad/s maximum angular velocity

    return veh_constraints




def get_scene_config(track_type=OVAL_TRACK):
    scene_config = {}

    if track_type == OVAL_TRACK:
        # track_config = {"track_half_width":10, "straight_length":100, "curve_radius":90, "ds":0.05}
        track_config = {"track_half_width":10, "straight_length":1000, "curve_radius":250, "ds":0.1, "track_type":OVAL_TRACK}
        track = OvalTrack(track_config)
    elif track_type == L_TRACK:
<<<<<<< HEAD
        track_config = {"track_half_width":15, "straight_length":100, "curve_radius":50, "ds":0.05, "track_type":L_TRACK}
=======
        track_config = {"track_half_width":15, "straight_length":1000, "curve_radius":500, "ds":0.05}
>>>>>>> 73994eba
        track = LTrack(track_config)

    scene_config["track"] = track
    scene_config["track_config"] = track_config
    scene_config["dt"] = 0.005
    scene_config["sim_time"] = 50

    return scene_config




def get_controller_config():
    controller_config = {}

    # SINUSOIDAL
    controller_config["omega"] = 1.5
    
    # PID CONSTANT VELOCITY
    # controller_config["k_v"] = [0.5, 1e-3, 2e-1]
    # controller_config["k_theta"] = [2e-2, 2e-4, 8e0]
    # controller_config["k_delta"] = [1e1, 4e0, 7e-1]
    controller_config["k_v"] = [6e0, 2e-1, 4e0]
    controller_config["k_theta"] = [1.2e0, 1e-1, 7e0]
    controller_config["k_delta"] = [1.2e1, 1e-0, 7e1]

    return controller_config




def get_GP_config():
    GP_config = {}

    GP_config["sample_count"] = 2000
    GP_config["test_count"] = 50
    GP_config["ds_bound"] = 100

    return GP_config<|MERGE_RESOLUTION|>--- conflicted
+++ resolved
@@ -90,11 +90,7 @@
         track_config = {"track_half_width":10, "straight_length":1000, "curve_radius":250, "ds":0.1, "track_type":OVAL_TRACK}
         track = OvalTrack(track_config)
     elif track_type == L_TRACK:
-<<<<<<< HEAD
-        track_config = {"track_half_width":15, "straight_length":100, "curve_radius":50, "ds":0.05, "track_type":L_TRACK}
-=======
         track_config = {"track_half_width":15, "straight_length":1000, "curve_radius":500, "ds":0.05}
->>>>>>> 73994eba
         track = LTrack(track_config)
 
     scene_config["track"] = track
