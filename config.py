"""
MIT License

Copyright (c) 2024 Andrew Wang, Bryan Yang

Permission is hereby granted, free of charge, to any person obtaining a copy
of this software and associated documentation files (the "Software"), to deal
in the Software without restriction, including without limitation the rights
to use, copy, modify, merge, publish, distribute, sublicense, and/or sell
copies of the Software, and to permit persons to whom the Software is
furnished to do so, subject to the following conditions:

The above copyright notice and this permission notice shall be included in all
copies or substantial portions of the Software.

THE SOFTWARE IS PROVIDED "AS IS", WITHOUT WARRANTY OF ANY KIND, EXPRESS OR
IMPLIED, INCLUDING BUT NOT LIMITED TO THE WARRANTIES OF MERCHANTABILITY,
FITNESS FOR A PARTICULAR PURPOSE AND NONINFRINGEMENT. IN NO EVENT SHALL THE
AUTHORS OR COPYRIGHT HOLDERS BE LIABLE FOR ANY CLAIM, DAMAGES OR OTHER
LIABILITY, WHETHER IN AN ACTION OF CONTRACT, TORT OR OTHERWISE, ARISING FROM,
OUT OF OR IN CONNECTION WITH THE SOFTWARE OR THE USE OR OTHER DEALINGS IN THE
SOFTWARE.
"""
"""
Implement configs
"""

from track import *
# from controllers import *
import casadi as ca
import numpy as np

OVAL_TRACK = 0
L_TRACK = 1


def get_vehicle_config():
    veh_config = {}

    veh_config["m"] = 800 #2            # kg mass
    veh_config["Cd"] = 0.56             # drag coeff
    veh_config["SA"] = 2                # m^2 frontal SA
    veh_config["Iz"] = 1800 #0.03        # kg/m^2 
    veh_config["lf"] = 2.0 #0.125       # m length forward from CoM
    veh_config["lr"] = 2.0 #0.125       # m length backward from CoM
    veh_config["half_width"] = 1.05     # m symmetric width from CoM to each side
    # veh_config["size"] = 4.1
    veh_config["downforce_coeff"] = 5
    # veh_config["R"] = 0.5               # m radius of tire

    veh_config["max_accel"] = 10 # m/s^2 Max acceleration (assumed symmetric accel/brake)
    veh_config["max_steer_rate"] = 3  # rad/s Max steering rate 
    veh_config["max_steer"] = 0.5 # rad Steering Lock

    # TODO: Confirm/Change
    veh_config["c"] = 210000  #46         # N/rad wheel stiffness 
    # https://www.racecar-engineering.com/tech-explained/tyre-dynamics/

    return veh_config




def get_vehicle_opt_constraints(veh_config, scene_config):
    veh_constraints = {}

    veh_constraints["lb_s"] = 0.0 # minimum longitudinal position
    veh_constraints["lb_ey"] = -scene_config["track_config"]["track_half_width"] # minimum lateral error
    veh_constraints["lb_epsi"] = -10*np.pi/180 # rad minimum heading error
    veh_constraints["lb_vx"] = 0 # m/s minimum longitudinal velocity
    veh_constraints["lb_vy"] = -2 # m/s minimum lateral velocity
    veh_constraints["lb_omega"] = -1 # rad/s minimum angular velocity
    veh_constraints["lb_delta"] = -veh_config["max_steer"] # rad minimum angular velocity

    veh_constraints["ub_s"] = 1.2*scene_config["track"].total_len # maximum longitudinal position
    veh_constraints["ub_ey"] = scene_config["track_config"]["track_half_width"] # maximum lateral error
    veh_constraints["ub_epsi"] = 10*np.pi/180 # rad maximum heading error
    veh_constraints["ub_vx"] = 200 # m/s maximum longitudinal velocity
    veh_constraints["ub_vy"] = 2 # m/s maximum lateral velocity
    veh_constraints["ub_omega"] = 1 # rad/s maximum angular velocity
    veh_constraints["ub_delta"] = veh_config["max_steer"] # rad/s maximum angular velocity

    return veh_constraints




def get_scene_config(track_type=OVAL_TRACK):
    scene_config = {}

    if track_type == OVAL_TRACK:
        # track_config = {"track_half_width":10, "straight_length":100, "curve_radius":90, "ds":0.05}
        track_config = {"track_half_width":10, "straight_length":1000, "curve_radius":250, "ds":0.1, "track_type":OVAL_TRACK}
        track = OvalTrack(track_config)
    elif track_type == L_TRACK:
        track_config = {"track_half_width":15, "straight_length":1000, "curve_radius":500, "ds":0.05, "track_type":L_TRACK}
        track = LTrack(track_config)

    scene_config["track"] = track
    scene_config["track_config"] = track_config
    scene_config["dt"] = 0.001
<<<<<<< HEAD
    scene_config["sim_time"] = 15
=======
    scene_config["sim_time"] = 12
>>>>>>> a9d70ddd

    scene_config["anim_downsample_factor"] = 50
    scene_config["anim_window"] = 150

    return scene_config


def get_controller_config(veh_config, scene_config):
    controller_config = {}

    # SINUSOIDAL
    controller_config["omega"] = 1.5
    
    # PID CONSTANT VELOCITY
    # controller_config["k_v"] = [0.5, 1e-3, 2e-1]
    # controller_config["k_theta"] = [2e-2, 2e-4, 8e0]
    # controller_config["k_delta"] = [1e1, 4e0, 7e-1]
    controller_config["k_v"] = [6e0, 2e-1, 4e0]
    controller_config["k_theta"] = [1.2e0, 1e-1, 7e0]
    controller_config["k_delta"] = [1.2e1, 1e-0, 7e1]
    controller_config["pid_ctrl_freq"] = 100 #Hz

    # MPC 
    controller_config["T"] = 3.0 #0.5 # s 
    controller_config["opt_freq"] = 40 # Hz
    controller_config["opt_k_s"] = 80
    controller_config["opt_k_ey"] = 200
    controller_config["opt_k_epsi"] = 100
    controller_config["opt_k_vx"] = 80
    controller_config["opt_k_vy"] = 80
    controller_config["opt_k_omega"] = 100
    controller_config["opt_k_delta"] = 0.1
    controller_config["opt_k_ua"] = 1
    controller_config["opt_k_us"] = 1
    controller_config["opt_k_ddelta"] = 100000 # Try to quash overly oscillatory ddelta command

    # States: s, ey, epsi, vx, vy, omega, delta
    # Inputs: accel, ddelta

    # Blind aggressive variant
    aggressive_rating = 1 # [0,1] Tune: higher->more aggressive (0 equivalent to vanilla MPC, 1 ignores ref ey)
    controller_config["adv_opt_k_ey"] = (1-aggressive_rating)*controller_config["opt_k_ey"]
    controller_config["k_ey_diff"] = aggressive_rating*controller_config["opt_k_ey"] 
    controller_config["adversary_dist"] = 200 # How far before opponent registers as close enough for adversarial action
    
    # Safe variant
    controller_config["safe_opt_max_num_opponents"] = 1
    controller_config["safe_opt_buffer"] = 0.2              # m, distance away in both s and ey from opponents
    controller_config["safe_opt_max_opp_dist"] = 200        # m, distance away before safely planning for opponent
    controller_config["pred_ey_hold_steps"] = int(1 * controller_config["opt_freq"]) # Number of steps to hold ey estimate steady

    track_type = scene_config["track_config"]["track_type"]
    if track_type == OVAL_TRACK:
        controller_config["raceline_filepath"] = "race_lines/oval_raceline.npz"
    elif track_type == L_TRACK:
        controller_config["raceline_filepath"] = "race_lines/L_raceline.npz"

    track_half_width = scene_config["track_config"]["track_half_width"]
    max_steer = veh_config["max_steer"]
    controller_config["states_lb"] = { "s": -ca.inf,                          # m
                                       "ey": -track_half_width,         # m
                                       "epsi": -10*np.pi/180,           # rad
                                       "vx": 0,                         # m/s
                                       "vy": -4,                        # m/s
                                       "omega": -1,                     # rad/s
                                       "delta": -max_steer }            # rad
    controller_config["states_ub"] = { "s": ca.inf,                     # m
                                       "ey": track_half_width,          # m
                                       "epsi": 10*np.pi/180,            # rad
                                       "vx": 400,                       # m/s
                                       "vy": 4,                         # m/s
                                       "omega": 1,                      # rad/s
                                       "delta": max_steer }             # rad
    controller_config["input_lb"] = {  "accel": -veh_config["max_accel"],
                                       "ddelta": -veh_config["max_steer_rate"] }
    controller_config["input_ub"] = {  "accel": veh_config["max_accel"],
                                       "ddelta": veh_config["max_steer_rate"] }  

    controller_config["slow_states_lb"] = { "s": -ca.inf,                          # m
                                            "ey": -track_half_width,         # m
                                            "epsi": -10*np.pi/180,           # rad
                                            "vx": 0,                         # m/s
                                            "vy": -4,                        # m/s
                                            "omega": -1,                     # rad/s
                                            "delta": -max_steer }            # rad
    controller_config["slow_states_ub"] = { "s": ca.inf,                     # m
                                            "ey": track_half_width,          # m
                                            "epsi": 10*np.pi/180,            # rad
                                            "vx": 400,                        # m/s
                                            "vy": 4,                         # m/s
                                            "omega": 1,                      # rad/s
                                            "delta": max_steer }             # rad
    controller_config["slow_input_lb"] = {  "accel": -veh_config["max_accel"],
                                            "ddelta": -veh_config["max_steer_rate"] }
    controller_config["slow_input_ub"] = {  "accel": 0.8*veh_config["max_accel"],
                                            "ddelta": veh_config["max_steer_rate"] }  

    controller_config["jumpstart_velo"] = 0.5 #m/s     

    controller_config["GP_config"] = get_GP_config()                            

    return controller_config




def get_GP_config():
    GP_config = {}

    GP_config["sample_count"] = 5000           # samples when fitting/training
    GP_config["sample_attempt_repeat"] = 10     # attempts when random sampling
    GP_config["ds_bound"] = 250                # distance b/w agents in s
    GP_config["lookahead"] = 3.0             # seconds of lookahead

    GP_config["test_count"] = 100               # samples when testing

    return GP_config




def get_data_collect_config():
    data_config = {}

    data_config["sim_count"] = 1
    data_config["agent_count"] = 2
    data_config["rand_init"] = True
    data_config["agent_inits"] = np.array([[100, 0, 0, 0, 0, 0, 0],
                                           [200, 0, 0, 0, 0, 0, 0]])

    return data_config<|MERGE_RESOLUTION|>--- conflicted
+++ resolved
@@ -99,11 +99,7 @@
     scene_config["track"] = track
     scene_config["track_config"] = track_config
     scene_config["dt"] = 0.001
-<<<<<<< HEAD
-    scene_config["sim_time"] = 15
-=======
     scene_config["sim_time"] = 12
->>>>>>> a9d70ddd
 
     scene_config["anim_downsample_factor"] = 50
     scene_config["anim_window"] = 150
