"""
MIT License

Copyright (c) 2024 Andrew Wang, Bryan Yang

Permission is hereby granted, free of charge, to any person obtaining a copy
of this software and associated documentation files (the "Software"), to deal
in the Software without restriction, including without limitation the rights
to use, copy, modify, merge, publish, distribute, sublicense, and/or sell
copies of the Software, and to permit persons to whom the Software is
furnished to do so, subject to the following conditions:

The above copyright notice and this permission notice shall be included in all
copies or substantial portions of the Software.

THE SOFTWARE IS PROVIDED "AS IS", WITHOUT WARRANTY OF ANY KIND, EXPRESS OR
IMPLIED, INCLUDING BUT NOT LIMITED TO THE WARRANTIES OF MERCHANTABILITY,
FITNESS FOR A PARTICULAR PURPOSE AND NONINFRINGEMENT. IN NO EVENT SHALL THE
AUTHORS OR COPYRIGHT HOLDERS BE LIABLE FOR ANY CLAIM, DAMAGES OR OTHER
LIABILITY, WHETHER IN AN ACTION OF CONTRACT, TORT OR OTHERWISE, ARISING FROM,
OUT OF OR IN CONNECTION WITH THE SOFTWARE OR THE USE OR OTHER DEALINGS IN THE
SOFTWARE.
"""
"""
Implement simulator
"""

import numpy as np
import matplotlib.pyplot as plt

from agents import BicycleVehicle
from track import *
from config import *
import matplotlib.pyplot as plt
import matplotlib.animation as animation
import matplotlib.patches as patches
from controllers import *


class Simulator:
    def __init__(self, scene_config):
        self.scene_config = scene_config
        self.agents = []
        self.sim_time = self.scene_config["sim_time"]
        self.dt = self.scene_config["dt"]
        self.t_hist = np.arange(0, self.sim_time+self.dt, self.dt)
        self.sim_success = True
        self.collision_agents = []

    @property
    def track(self):
        return self.scene_config["track"]
    
    def addAgent(self, agent):
        self.agents.append(agent)

    def runSim(self, end_plot=False, animate=False, save=False, follow_agent_IDs=[None]):
        print("\nStarting simulation at dt=" + str(self.dt) + " for " + str(self.sim_time) + " seconds")

        retVal = True
        sim_steps = int(self.sim_time / self.dt)
        for i in range(sim_steps):
            if i%500 == 0:
                print("Running simulation: ", i*self.dt, " sec passed")

            agent_states = {}
            for agent in self.agents:
                agent_states[agent.ID] = agent.getLastState()

            collision, collision_agents = self.checkCollisions()
            if collision:
                print("Collision detected for agents:", *collision_agents)
                self.sim_success = False
                self.collision_agents = np.array(collision_agents)
                retVal = False
                break

            for agent in self.agents:
                if agent.controller.ctrl_period == None: # Run at every timestep
                    recompute_ctrl = True 
                elif np.isclose((i*self.dt / agent.controller.ctrl_period), np.round(i*self.dt / agent.controller.ctrl_period), atol=1e-3): # Run at proper frequency
                    recompute_ctrl = True 
                else:
                    recompute_ctrl = False
                # print(agent.ID)
                temp = agent_states.pop(agent.ID) # Remove own state to only contain opponents
                agent.step(agent_states, recompute_control=recompute_ctrl)
                agent_states[agent.ID] = temp

        self.t_hist = self.t_hist[:i+2] # Trim off extra timesteps

        if self.sim_success:
            print("Finished simulation: ", sim_steps, " timesteps passed\n")
        if end_plot:
            self.plotCLStates()
            self.plotAgentTrack()
            plt.show()
        if animate:
            for follow_ID in follow_agent_IDs:
                anim = self.animateRace(follow_agent_ID=follow_ID)
                if save:
                    writergif = animation.PillowWriter(fps=30)
                    # anim.save('filename.gif',writer=writergif)
                    anim.save("./videos/race_video_{}.mp4".format("agent"+str(follow_ID) if follow_ID is not None else "global"))
                else:
                    plt.show()
        return retVal
    

    """Check for collisions between all agents"""
    def checkCollisions(self):
        collision = False
        collision_agents = set()

        # Iterate through all agents in double loop
        for agent in self.agents:
            agent_state_CL = agent.getLastState()
            for oppo_agent in self.agents:
                if agent.ID == oppo_agent.ID:
                    break
                oppo_agent_state_CL = oppo_agent.getLastState()

                # Convert agent states to global frame from curvilinear
                track = self.scene_config["track"]
                agent_state_global = track.CLtoGlobal(agent_state_CL)
                oppo_agent_state_global = track.CLtoGlobal(oppo_agent_state_CL)

                # Check agent collision along long/lat axes, add agent IDs to set if collision
                if (agent_state_CL[0] < oppo_agent_state_CL[0]): # Agent behind opponent
                    long_bound = oppo_agent.lr + agent.lf
                else:
                    long_bound = oppo_agent.lf + agent.lr
                lat_bound = oppo_agent.halfwidth + agent.halfwidth
                collision_state = np.abs(agent_state_CL[:2] - oppo_agent_state_CL[:2]) <= np.array([long_bound, lat_bound])
                if np.all(collision_state):
                    print(agent_state_CL-oppo_agent_state_CL)
                    collision = True
                    collision_agents.update([agent.ID, oppo_agent.ID])

        return collision, list(collision_agents)

    def addMeasurementNoise():
        # TODO: Implement!
        pass
    

    def exportSimData(self):
        # Ensure entire array is printed in string to csv
        np.set_printoptions(threshold=np.inf)

        sim_data = {}

        sim_data["track_config"] = self.scene_config["track_config"]
        sim_data["sim_success"] = self.sim_success
        sim_data["collision_agents"] = np.array2string(np.array(self.collision_agents), separator=',', suppress_small=True)
        # sim_data["t"] = np.array2string(self.t_hist, separator=',', suppress_small=True)
        sim_data["agent_count"] = len(self.agents)
        for agent in self.agents:
            sim_data["x" + str(agent.ID)] = np.array2string(agent.getStateHistory(), separator=',', suppress_small=True)
            # sim_data["u" + str(agent.ID)] = np.array2string(agent.getControlHistory(), separator=',', suppress_small=True)

        return sim_data


    def plotCLStates(self):
        titles = ["s", "ey", "epsi", "vx", "vy", "omega", "delta", "accel", "delta_dot"]
        plt.figure(0, figsize=(15,8))
        for agent in self.agents:
            x_hist = agent.getStateHistory()
            u_hist = agent.getControlHistory()
            for i in range(7):
                plt.subplot(3,3,i+1)
                plt.plot(self.t_hist[:x_hist.shape[0]], x_hist[:,i])
                plt.title(titles[i])
            for i in range(7,9):
                plt.subplot(3,3,i+1)
                plt.plot(self.t_hist[:u_hist.shape[0]], u_hist[:,i-7])
                plt.title(titles[i])
        plt.legend([str(agent.ID) for agent in self.agents])


    def plotAgentTrack(self):
        self.scene_config["track"].plotTrack()
        for agent in self.agents:
            x_global_hist = agent.getGlobalStateHistory()
            plt.scatter(x_global_hist[0, 0], x_global_hist[0, 1], marker='D')
            plt.plot(x_global_hist[:, 0], x_global_hist[:, 1], label=str(agent.ID))


    def animateRace(self, follow_agent_ID=None):
        x = [0, 1, 2, 3]
        y = [0, 1, 2, 3]
        yaw = [0.0, 0.5, 1.3, 0.5]
        fig = plt.figure(figsize=(9,9))
        # plt.grid()
        ax = fig.add_subplot(111)
        self.scene_config["track"].plotTrack(ax=ax)

        def center2xy(xc, yc, psi, lf, lr, hw):
            """ Params are center x, center y, orientation, lf, lr, half width of car """
            ll_x = xc - lr*np.cos(psi) + hw*np.sin(psi)
            ll_y = yc - lr*np.sin(psi) - hw*np.cos(psi)
            return ll_x, ll_y

        def init():
            car_patch_list = []
            for agent in self.agents:
                lf = agent.lf
                lr = agent.lr
                hw = agent.halfwidth

                x, y, theta, vx, vy, w, delta = agent.x_global_hist[0,:]
                ll_x, ll_y = center2xy(x, y, theta, lf, lr, hw)
                patch = patches.Rectangle((ll_x, ll_y), lf+lr, 2*hw, fc=agent.color, angle=theta)
                ax.add_patch(patch)
                agent.assignPatch(patch)
                car_patch_list.append(patch)

                if agent.controller.controller_type == "safe_mpc":
                    patchDict = {}
                    for agentID in agent.controller.agentID2ind:
                        traj, = ax.plot([0],[0], agent.color)
                        patchDict[agentID] = traj
                        car_patch_list.append(traj)
                    agent.controller.assignGPPredPatch(patchDict)
            return car_patch_list

        def animate(i):
            changed_patches_list = []
            for agent in self.agents:
                lf = agent.lf
                lr = agent.lr
                hw = agent.halfwidth
                patch = agent.patch

                controller = agent.controller
                if np.isclose((i*self.scene_config["anim_downsample_factor"]*self.dt / agent.controller.ctrl_period), np.round(i*self.scene_config["anim_downsample_factor"]*self.dt / agent.controller.ctrl_period), atol=1e-3): # Run at proper frequency
                    if agent.controller.controller_type == "safe_mpc":
                        gp_pred_hist = agent.controller.gp_pred_hist[int(np.round(i*self.scene_config["anim_downsample_factor"]*self.dt / agent.controller.ctrl_period))]
                        for agentID in controller.agentID2ind:
                            s_ey = gp_pred_hist[controller.agentID2ind[agentID]]
                            xy = self.scene_config["track"].CLtoGlobalPos(s_ey)
                            traj = agent.controller.patchDict[agentID]
                            traj.set_data(xy)

                x, y, theta, vx, vy, w, delta = agent.x_global_hist[i*self.scene_config["anim_downsample_factor"],:]

                ll_x, ll_y = center2xy(x, y, theta, lf, lr, hw)
                if follow_agent_ID is not None and agent.ID == follow_agent_ID:
                    window = self.scene_config["anim_window"]
                    ax.axis([ll_x-window, ll_x+window,ll_y-window, ll_y+window])

                patch.set_xy([ll_x, ll_y])
                patch.set_angle(np.rad2deg(theta))
                changed_patches_list.append(patch)

            return changed_patches_list

        anim = animation.FuncAnimation(fig, animate,
                                    init_func=init,
                                    frames=self.t_hist.shape[0]//self.scene_config["anim_downsample_factor"],
                                    interval=self.scene_config["anim_downsample_factor"] * self.scene_config["dt"] * 1000,
                                    repeat=False,
                                    blit=False)
        # plt.show()
        return anim

if __name__ == "__main__":
    """Initialize configurations"""
    veh_config = get_vehicle_config()
    scene_config = get_scene_config(track_type=L_TRACK)
    cont_config = get_controller_config(veh_config, scene_config)
     
    sim = Simulator(scene_config)
    
    x0_1 = np.array([250, -15, 0, 0, 0, 0, 0])
    controller1 = ConstantVelocityController(veh_config, scene_config, cont_config, v_ref=0)
    agent1 = BicycleVehicle(veh_config, scene_config, x0_1, controller1, 1, color='b')
    # sim.addAgent(agent1)

    x0_2 = np.array([-80, 0, 0, 50, 0, 0, 0])
    controller2 = ConstantVelocityController(veh_config, scene_config, cont_config, v_ref=75)
    agent2 = BicycleVehicle(veh_config, scene_config, x0_2, controller2, 2, color='r')
    # sim.addAgent(agent2)

    x0_3 = np.array([-30, 0, 0, 30, 0, 0, 0])
    # controller3 = ConstantVelocityController(veh_config, scene_config, cont_config)
    # controller3 = NominalOptimalController(veh_config, scene_config, cont_config, "race_lines/oval_raceline.npz")
    controller3 = MPCController(veh_config, scene_config, cont_config)
    # controller3 = AdversarialMPCController(veh_config, scene_config, cont_config)
    agent3 = BicycleVehicle(veh_config, scene_config, x0_3, controller3, 3, color='g')
    # sim.addAgent(agent3)

    x0_4 = np.array([0, 0, 0, 0, 0, 0, 0])
    # x0_4 = np.array([950, 0, 0, 10, 0, 0, 0])
    controller4 = SafeMPCController(veh_config, scene_config, cont_config)
    # controller4 = MPCController(veh_config, scene_config, cont_config)
    agent4 = BicycleVehicle(veh_config, scene_config, x0_4, controller4, 4, color='g', add_noise=False)
    sim.addAgent(agent4)

    x0_5 = np.array([80, -12, 0, 0, 0, 0, 0])
    # x0_5 = np.array([1000, -5, 0, 5, 0, 0, 0])
    controller5 = AdversarialMPCController(veh_config, scene_config, cont_config)
    agent5 = BicycleVehicle(veh_config, scene_config, x0_5, controller5, 5, color='r')
    sim.addAgent(agent5)
    
    # sim.runSim(end_plot=True, animate=False, save=False, follow_agent_IDs=[None, 4])
<<<<<<< HEAD
    sim.runSim(end_plot=False, animate=True, save=True, follow_agent_IDs=[4,5])
    

    
=======
    sim.runSim(end_plot=True, animate=True, save=True, follow_agent_IDs=[4,5])
>>>>>>> 4e0d9888
<|MERGE_RESOLUTION|>--- conflicted
+++ resolved
@@ -305,11 +305,7 @@
     sim.addAgent(agent5)
     
     # sim.runSim(end_plot=True, animate=False, save=False, follow_agent_IDs=[None, 4])
-<<<<<<< HEAD
     sim.runSim(end_plot=False, animate=True, save=True, follow_agent_IDs=[4,5])
     
 
-    
-=======
-    sim.runSim(end_plot=True, animate=True, save=True, follow_agent_IDs=[4,5])
->>>>>>> 4e0d9888
+    