--- conflicted
+++ resolved
@@ -266,16 +266,6 @@
     agent3 = BicycleVehicle(veh_config, scene_config, x0_3, controller3, 3, color='g')
     sim.addAgent(agent3)
 
-<<<<<<< HEAD
-    x0_4 = np.array([10, 5, 0, 2, 0, 0, 0])
-    controller4 = SafeMPCController(veh_config, scene_config, cont_config)
-    # controller4 = AdversarialMPCController(veh_config, scene_config, cont_config)
-    agent4 = BicycleVehicle(veh_config, scene_config, x0_4, controller4, 4, color='g')
-    # sim.addAgent(agent4)
-    
-    # sim.runSim(end_plot=True, animate=True, save=True, follow_agent_IDs=[None, 4])
-    sim.runSim(end_plot=True, animate=False, save=False, follow_agent_IDs=[4])
-=======
     x0_4 = np.array([950, -5, 0, 3, 0, 0, 0])
     controller4 = AdversarialMPCController(veh_config, scene_config, cont_config)
     agent4 = BicycleVehicle(veh_config, scene_config, x0_4, controller4, 4, color='g', add_noise=True)
@@ -288,7 +278,6 @@
     
     sim.runSim(end_plot=True, animate=False, save=True, follow_agent_IDs=[None, 4])
     # sim.runSim(end_plot=False, animate=True, save=True, follow_agent_IDs=[2,4])
->>>>>>> ad79685c
     
 
     