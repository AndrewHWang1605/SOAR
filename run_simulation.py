"""
MIT License

Copyright (c) 2024 Andrew Wang, Bryan Yang

Permission is hereby granted, free of charge, to any person obtaining a copy
of this software and associated documentation files (the "Software"), to deal
in the Software without restriction, including without limitation the rights
to use, copy, modify, merge, publish, distribute, sublicense, and/or sell
copies of the Software, and to permit persons to whom the Software is
furnished to do so, subject to the following conditions:

The above copyright notice and this permission notice shall be included in all
copies or substantial portions of the Software.

THE SOFTWARE IS PROVIDED "AS IS", WITHOUT WARRANTY OF ANY KIND, EXPRESS OR
IMPLIED, INCLUDING BUT NOT LIMITED TO THE WARRANTIES OF MERCHANTABILITY,
FITNESS FOR A PARTICULAR PURPOSE AND NONINFRINGEMENT. IN NO EVENT SHALL THE
AUTHORS OR COPYRIGHT HOLDERS BE LIABLE FOR ANY CLAIM, DAMAGES OR OTHER
LIABILITY, WHETHER IN AN ACTION OF CONTRACT, TORT OR OTHERWISE, ARISING FROM,
OUT OF OR IN CONNECTION WITH THE SOFTWARE OR THE USE OR OTHER DEALINGS IN THE
SOFTWARE.
"""
"""
Implement simulator
"""

import numpy as np
import matplotlib.pyplot as plt

from agents import BicycleVehicle
from track import *
from config import *
import matplotlib.pyplot as plt
import matplotlib.animation as animation
import matplotlib.patches as patches
from controllers import *


class Simulator:
    def __init__(self, scene_config):
        self.scene_config = scene_config
        self.agents = []
        self.sim_time = self.scene_config["sim_time"]
        self.dt = self.scene_config["dt"]
        self.t_hist = np.arange(0, self.sim_time+self.dt, self.dt)
        self.sim_success = True
        self.collision_agents = []

    @property
    def track(self):
        return self.scene_config["track"]
    
    def addAgent(self, agent):
        self.agents.append(agent)

    def runSim(self, end_plot=False, animate=False, save=False, follow_agent_IDs=[None]):
        print("\nStarting simulation at dt=" + str(self.dt) + " for " + str(self.sim_time) + " seconds")

        retVal = True
        sim_steps = int(self.sim_time / self.dt)
        for i in range(sim_steps):
            if i%500 == 0:
                print("Running simulation: ", i*self.dt, " sec passed")

            agent_states = {}
            for agent in self.agents:
                agent_states[agent.ID] = agent.getLastState()

            collision, collision_agents = self.checkCollisions()
            if collision:
                print("Collision detected for agents:", *collision_agents)
                self.sim_success = False
                self.collision_agents = np.array(collision_agents)
                retVal = False
                break

            for agent in self.agents:
                if agent.controller.ctrl_period == None: # Run at every timestep
                    recompute_ctrl = True 
                elif np.isclose((i*self.dt / agent.controller.ctrl_period), np.round(i*self.dt / agent.controller.ctrl_period), atol=1e-3): # Run at proper frequency
                    recompute_ctrl = True 
                else:
                    recompute_ctrl = False
                # print(agent.ID)
                temp = agent_states.pop(agent.ID) # Remove own state to only contain opponents
                agent.step(agent_states, recompute_control=recompute_ctrl)
                agent_states[agent.ID] = temp

        self.t_hist = self.t_hist[:i+2] # Trim off extra timesteps

        if self.sim_success:
            print("Finished simulation: ", sim_steps, " timesteps passed\n")
        if end_plot:
            self.plotCLStates()
            self.plotAgentTrack()
            plt.show()
        if animate:
            for follow_ID in follow_agent_IDs:
                anim = self.animateRace(follow_agent_ID=follow_ID)
                if save:
                    writergif = animation.PillowWriter(fps=30)
                    # anim.save('filename.gif',writer=writergif)
                    anim.save("./videos/race_video_{}.mp4".format("agent"+str(follow_ID) if follow_ID is not None else "global"))
                else:
                    plt.show()
        return retVal
    

    """Check for collisions between all agents"""
    def checkCollisions(self):
        collision = False
        collision_agents = set()

        # Iterate through all agents in double loop
        for agent in self.agents:
            agent_state_CL = agent.getLastState()
            for oppo_agent in self.agents:
                if agent.ID == oppo_agent.ID:
                    break
                oppo_agent_state_CL = oppo_agent.getLastState()

                # Convert agent states to global frame from curvilinear
                track = self.scene_config["track"]
                agent_state_global = track.CLtoGlobal(agent_state_CL)
                oppo_agent_state_global = track.CLtoGlobal(oppo_agent_state_CL)

                # Check agent collision along long/lat axes, add agent IDs to set if collision
                if (agent_state_CL[0] < oppo_agent_state_CL[0]): # Agent behind opponent
                    long_bound = oppo_agent.lr + agent.lf
                else:
                    long_bound = oppo_agent.lf + agent.lr
                lat_bound = oppo_agent.halfwidth + agent.halfwidth
                collision_state = np.abs(agent_state_CL[:2] - oppo_agent_state_CL[:2]) <= np.array([long_bound, lat_bound])
                if np.all(collision_state):
                    print(agent_state_CL-oppo_agent_state_CL)
                    collision = True
                    collision_agents.update([agent.ID, oppo_agent.ID])

        return collision, list(collision_agents)

    def addMeasurementNoise():
        # TODO: Implement!
        pass
    

    def exportSimData(self):
        # Ensure entire array is printed in string to csv
        np.set_printoptions(threshold=np.inf)

        sim_data = {}

        sim_data["track_config"] = self.scene_config["track_config"]
        sim_data["sim_success"] = self.sim_success
        sim_data["collision_agents"] = np.array2string(np.array(self.collision_agents), separator=',', suppress_small=True)
        # sim_data["t"] = np.array2string(self.t_hist, separator=',', suppress_small=True)
        sim_data["agent_count"] = len(self.agents)
        for agent in self.agents:
            sim_data["x" + str(agent.ID)] = np.array2string(agent.getStateHistory(), separator=',', suppress_small=True)
            # sim_data["u" + str(agent.ID)] = np.array2string(agent.getControlHistory(), separator=',', suppress_small=True)

        return sim_data


    def plotCLStates(self):
        titles = ["s", "ey", "epsi", "vx", "vy", "omega", "delta", "accel", "delta_dot"]
        plt.figure(0, figsize=(15,8))
        for agent in self.agents:
            x_hist = agent.getStateHistory()
            u_hist = agent.getControlHistory()
            for i in range(7):
                plt.subplot(3,3,i+1)
                plt.plot(self.t_hist[:x_hist.shape[0]], x_hist[:,i])
                plt.title(titles[i])
            for i in range(7,9):
                plt.subplot(3,3,i+1)
                plt.plot(self.t_hist[:u_hist.shape[0]], u_hist[:,i-7])
                plt.title(titles[i])
        plt.legend([str(agent.ID) for agent in self.agents])


    def plotAgentTrack(self):
        self.scene_config["track"].plotTrack()
        for agent in self.agents:
            x_global_hist = agent.getGlobalStateHistory()
            plt.scatter(x_global_hist[0, 0], x_global_hist[0, 1], marker='D')
            plt.plot(x_global_hist[:, 0], x_global_hist[:, 1], label=str(agent.ID))


    def animateRace(self, follow_agent_ID=None):
        x = [0, 1, 2, 3]
        y = [0, 1, 2, 3]
        yaw = [0.0, 0.5, 1.3, 0.5]
        fig = plt.figure(figsize=(9,9))
        # plt.grid()
        ax = fig.add_subplot(111)
        self.scene_config["track"].plotTrack(ax=ax)

        def center2xy(xc, yc, psi, lf, lr, hw):
            """ Params are center x, center y, orientation, lf, lr, half width of car """
            ll_x = xc - lr*np.cos(psi) + hw*np.sin(psi)
            ll_y = yc - lr*np.sin(psi) - hw*np.cos(psi)
            return ll_x, ll_y

        def init():
            car_patch_list = []
            for agent in self.agents:
                lf = agent.lf
                lr = agent.lr
                hw = agent.halfwidth

                x, y, theta, vx, vy, w, delta = agent.x_global_hist[0,:]
                ll_x, ll_y = center2xy(x, y, theta, lf, lr, hw)
                patch = patches.Rectangle((ll_x, ll_y), lf+lr, 2*hw, fc=agent.color, angle=theta)
                ax.add_patch(patch)
                agent.assignPatch(patch)
                car_patch_list.append(patch)

                if agent.controller.controller_type == "safe_mpc":
                    patchDict = {}
                    for agentID in agent.controller.agentID2ind:
                        traj, = ax.plot([0],[0], agent.color)
                        patchDict[agentID] = traj
                        car_patch_list.append(traj)
                    agent.controller.assignGPPredPatch(patchDict)
            return car_patch_list

        def animate(i):
            changed_patches_list = []
            for agent in self.agents:
                lf = agent.lf
                lr = agent.lr
                hw = agent.halfwidth
                patch = agent.patch

                controller = agent.controller
                if np.isclose((i*self.scene_config["anim_downsample_factor"]*self.dt / agent.controller.ctrl_period), np.round(i*self.scene_config["anim_downsample_factor"]*self.dt / agent.controller.ctrl_period), atol=1e-3): # Run at proper frequency
                    if agent.controller.controller_type == "safe_mpc":
                        gp_pred_hist = agent.controller.gp_pred_hist[int(np.round(i*self.scene_config["anim_downsample_factor"]*self.dt / agent.controller.ctrl_period))]
                        for agentID in controller.agentID2ind:
                            s_ey = gp_pred_hist[controller.agentID2ind[agentID]]
                            xy = self.scene_config["track"].CLtoGlobalPos(s_ey)
                            traj = agent.controller.patchDict[agentID]
                            traj.set_data(xy)

                x, y, theta, vx, vy, w, delta = agent.x_global_hist[i*self.scene_config["anim_downsample_factor"],:]

                ll_x, ll_y = center2xy(x, y, theta, lf, lr, hw)
                if follow_agent_ID is not None and agent.ID == follow_agent_ID:
                    window = self.scene_config["anim_window"]
                    ax.axis([ll_x-window, ll_x+window,ll_y-window, ll_y+window])

                patch.set_xy([ll_x, ll_y])
                patch.set_angle(np.rad2deg(theta))
                changed_patches_list.append(patch)

            return changed_patches_list

        anim = animation.FuncAnimation(fig, animate,
                                    init_func=init,
                                    frames=self.t_hist.shape[0]//self.scene_config["anim_downsample_factor"],
                                    interval=self.scene_config["anim_downsample_factor"] * self.scene_config["dt"] * 1000,
                                    repeat=False,
                                    blit=False)
        # plt.show()
        return anim

if __name__ == "__main__":
    """Initialize configurations"""
    veh_config = get_vehicle_config()
    scene_config = get_scene_config(track_type=L_TRACK)
    cont_config = get_controller_config(veh_config, scene_config)
     
    sim = Simulator(scene_config)
    
    x0_1 = np.array([250, -15, 0, 0, 0, 0, 0])
    controller1 = ConstantVelocityController(veh_config, scene_config, cont_config, v_ref=0)
    agent1 = BicycleVehicle(veh_config, scene_config, x0_1, controller1, 1, color='b')
    # sim.addAgent(agent1)

    x0_2 = np.array([-80, 0, 0, 50, 0, 0, 0])
    controller2 = ConstantVelocityController(veh_config, scene_config, cont_config, v_ref=75)
    agent2 = BicycleVehicle(veh_config, scene_config, x0_2, controller2, 2, color='r')
    # sim.addAgent(agent2)

    x0_3 = np.array([-30, 0, 0, 30, 0, 0, 0])
    # controller3 = ConstantVelocityController(veh_config, scene_config, cont_config)
    # controller3 = NominalOptimalController(veh_config, scene_config, cont_config, "race_lines/oval_raceline.npz")
    controller3 = MPCController(veh_config, scene_config, cont_config)
    # controller3 = AdversarialMPCController(veh_config, scene_config, cont_config)
    agent3 = BicycleVehicle(veh_config, scene_config, x0_3, controller3, 3, color='g')
    # sim.addAgent(agent3)

<<<<<<< HEAD
    # x0_4 =  np.array([0, 0, 0, 10, 0, 0, 0])
    x0_4 = np.array([900, 0, 0, 10, 0, 0, 0]) # 50/50 Overtake
    # x0_4 = np.array([920, 0, 0, 10, 0, 0, 0]) # 70/30 Overtake
=======
    x0_4 =  np.array([920, 0, 0, 10, 0, 0, 0])
    # x0_4 =  np.array([0, 0, 0, 10, 0, 0, 0])
>>>>>>> a9d70ddd
    controller4 = SafeMPCController(veh_config, scene_config, cont_config)
    # controller4 = MPCController(veh_config, scene_config, cont_config)
    agent4 = BicycleVehicle(veh_config, scene_config, x0_4, controller4, 4, color='g', add_noise=False)
    sim.addAgent(agent4)

<<<<<<< HEAD
    # x0_5 = np.array([90, 10, 0, 10, 0, 0, 0])
    # x0_5 = np.array([975, 10, 0, 8, 0, 0, 0]) # 70/30 Overtake
    x0_5 = np.array([990, 10, 0, 10, 0, 0, 0]) # 50/50 Overtake
=======
    x0_5 = np.array([960, 0, 0, 10, 0, 0, 0])
    # x0_5 =  np.array([70, 10, 0, 10, 0, 0, 0])
>>>>>>> a9d70ddd
    controller5 = AdversarialMPCController(veh_config, scene_config, cont_config)
    agent5 = BicycleVehicle(veh_config, scene_config, x0_5, controller5, 5, color='r')
    sim.addAgent(agent5)

    # x0_6 = np.array([300, -12, 0, 5, 0, 0, 0])
    # # x0_5 = np.array([1000, -5, 0, 5, 0, 0, 0])
    # controller6 = AdversarialMPCController(veh_config, scene_config, cont_config)
    # agent6 = BicycleVehicle(veh_config, scene_config, x0_6, controller6, 5, color='b')
    # sim.addAgent(agent6)
    
    # sim.runSim(end_plot=True, animate=False, save=False, follow_agent_IDs=[None, 4])
<<<<<<< HEAD
    sim.runSim(end_plot=True, animate=True, save=True, follow_agent_IDs=[4])
=======
    sim.runSim(end_plot=False, animate=True, save=True, follow_agent_IDs=[4,5])
>>>>>>> a9d70ddd
    

    <|MERGE_RESOLUTION|>--- conflicted
+++ resolved
@@ -291,27 +291,17 @@
     agent3 = BicycleVehicle(veh_config, scene_config, x0_3, controller3, 3, color='g')
     # sim.addAgent(agent3)
 
-<<<<<<< HEAD
+    # x0_4 =  np.array([920, 0, 0, 10, 0, 0, 0]) # Nice overtake
+    x0_4 =  np.array([650, 0, 0, 40, 0, 0, 0]) 
     # x0_4 =  np.array([0, 0, 0, 10, 0, 0, 0])
-    x0_4 = np.array([900, 0, 0, 10, 0, 0, 0]) # 50/50 Overtake
-    # x0_4 = np.array([920, 0, 0, 10, 0, 0, 0]) # 70/30 Overtake
-=======
-    x0_4 =  np.array([920, 0, 0, 10, 0, 0, 0])
-    # x0_4 =  np.array([0, 0, 0, 10, 0, 0, 0])
->>>>>>> a9d70ddd
     controller4 = SafeMPCController(veh_config, scene_config, cont_config)
     # controller4 = MPCController(veh_config, scene_config, cont_config)
     agent4 = BicycleVehicle(veh_config, scene_config, x0_4, controller4, 4, color='g', add_noise=False)
     sim.addAgent(agent4)
 
-<<<<<<< HEAD
-    # x0_5 = np.array([90, 10, 0, 10, 0, 0, 0])
-    # x0_5 = np.array([975, 10, 0, 8, 0, 0, 0]) # 70/30 Overtake
-    x0_5 = np.array([990, 10, 0, 10, 0, 0, 0]) # 50/50 Overtake
-=======
-    x0_5 = np.array([960, 0, 0, 10, 0, 0, 0])
+    # x0_5 = np.array([960, 0, 0, 10, 0, 0, 0]) # Nice overtake
+    x0_5 = np.array([725, 0, 0, 40, 0, 0, 0]) 
     # x0_5 =  np.array([70, 10, 0, 10, 0, 0, 0])
->>>>>>> a9d70ddd
     controller5 = AdversarialMPCController(veh_config, scene_config, cont_config)
     agent5 = BicycleVehicle(veh_config, scene_config, x0_5, controller5, 5, color='r')
     sim.addAgent(agent5)
@@ -323,11 +313,7 @@
     # sim.addAgent(agent6)
     
     # sim.runSim(end_plot=True, animate=False, save=False, follow_agent_IDs=[None, 4])
-<<<<<<< HEAD
-    sim.runSim(end_plot=True, animate=True, save=True, follow_agent_IDs=[4])
-=======
     sim.runSim(end_plot=False, animate=True, save=True, follow_agent_IDs=[4,5])
->>>>>>> a9d70ddd
     
 
     