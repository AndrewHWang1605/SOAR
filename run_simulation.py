--- conflicted
+++ resolved
@@ -273,24 +273,15 @@
     agent3 = BicycleVehicle(veh_config, scene_config, x0_3, controller3, 3, color='g')
     # sim.addAgent(agent3)
 
-<<<<<<< HEAD
-    x0_4 = np.array([0, -15, 0, 5, 0, 0, 0])
-=======
     x0_4 = np.array([0.25, 0, 0, 10, 0, 0, 0])
     # x0_4 = np.array([950, 0, 0, 10, 0, 0, 0])
->>>>>>> e41a94bb
     controller4 = SafeMPCController(veh_config, scene_config, cont_config)
     # controller4 = MPCController(veh_config, scene_config, cont_config)
     agent4 = BicycleVehicle(veh_config, scene_config, x0_4, controller4, 4, color='g', add_noise=False)
     sim.addAgent(agent4)
 
-<<<<<<< HEAD
-    x0_5 = np.array([10, -15, 0, 5, 0, 0, 0])
-    # controller5 = MPCController(veh_config, scene_config, cont_config)
-=======
     x0_5 = np.array([50, 5, 0, 4, 0, 0, 0])
     # x0_5 = np.array([1000, -5, 0, 5, 0, 0, 0])
->>>>>>> e41a94bb
     controller5 = AdversarialMPCController(veh_config, scene_config, cont_config)
     agent5 = BicycleVehicle(veh_config, scene_config, x0_5, controller5, 5, color='r')
     sim.addAgent(agent5)
